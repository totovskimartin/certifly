from flask import Flask, render_template, request, flash, redirect, url_for, send_file, jsonify, make_response, session, Response
import yaml
import subprocess
from datetime import datetime, timedelta
import os
import shutil
import re
import json
import time
import requests
import logging
import io
import csv
import threading
from logging.handlers import RotatingFileHandler
from dataclasses import dataclass, field
import notifications as notifications_module

# Set up logging
def setup_logging():
    """Configure application logging"""
    log_dir = os.path.join(os.path.dirname(os.path.abspath(__file__)), 'logs')
    if not os.path.exists(log_dir):
        os.makedirs(log_dir)

    log_file = os.path.join(log_dir, 'certifly.log')

    # Create a logger
    logger = logging.getLogger('certifly')
    logger.setLevel(logging.INFO)

    # Create handlers
    file_handler = RotatingFileHandler(log_file, maxBytes=1024*1024*5, backupCount=5)
    console_handler = logging.StreamHandler()

    # Create formatters
    formatter = logging.Formatter('%(asctime)s - %(name)s - %(levelname)s - %(message)s')
    file_handler.setFormatter(formatter)
    console_handler.setFormatter(formatter)

    # Add handlers to logger
    logger.addHandler(file_handler)
    logger.addHandler(console_handler)

    return logger

# Initialize logger
logger = setup_logging()

@dataclass
class CertificateStatus:
    domain: str
    days_remaining: int
    expiry_date: datetime
    status: str  # 'valid', 'warning', 'expired'
    ping_status: str = "unknown"  # 'up', 'down', 'unknown'

    def __post_init__(self):
        # Ensure days_remaining is an integer
        try:
            self.days_remaining = int(self.days_remaining)
        except (ValueError, TypeError):
            logger.warning(f"Invalid days_remaining for {self.domain}: {self.days_remaining}. Setting to -1.")
            self.days_remaining = -1

@dataclass
class DomainStatus:
    name: str
    days_remaining: int
    expiry_date: datetime
    registrar: str
    status: str  # 'valid', 'warning', 'expired', 'error'
    ping_status: str = "unknown"  # 'up', 'down', 'unknown'

    def __post_init__(self):
        # Ensure days_remaining is an integer
        try:
            self.days_remaining = int(self.days_remaining)
        except (ValueError, TypeError):
            logger.warning(f"Invalid days_remaining for {self.name}: {self.days_remaining}. Setting to -1.")
            self.days_remaining = -1

@dataclass
class PingStatus:
    """Ping monitoring status"""
    host: str
    status: str  # 'up', 'down', 'unknown'
    last_checked: datetime = None
    response_time: float = 0.0  # in milliseconds
    response_history: list = field(default_factory=list)  # List of recent response times

# Ping cache - using database cache
PING_CACHE_EXPIRY = 300  # 5 minutes in seconds

def get_cached_ping_data(domain):
    """Get ping data from cache if available and not expired"""
    cache_key = f"ping_{domain}"
    cached_data = db.get_cache(cache_key)

    if cached_data:
        logger.debug(f"Using cached ping data for {domain}")
        return cached_data

    return None

def cache_ping_data(domain, ping_result):
    """Cache ping data for a domain"""
    cache_key = f"ping_{domain}"

    # Prepare data for caching
    cache_data = {
        'timestamp': time.time(),
        'status': ping_result['status'],
        'response_time': ping_result['response_time']
    }

    # Log what we're caching
    logger.debug(f"Caching ping data for {domain}: status={ping_result['status']}, " +
                f"response_time={ping_result['response_time']}")

    # Cache the data
    db.set_cache(cache_key, cache_data, PING_CACHE_EXPIRY)

def check_ping(domain):
    """Check if a domain is reachable via ping and return status and response time with caching"""
    # Validate the domain
    try:
        domain = validate_domain(domain)
    except ValueError as e:
        logger.error(str(e))
        return {
            "status": "invalid",
            "response_time": 0.0,
            "last_checked": datetime.now()
        }

    # Default response for errors
    default_down_response = {
        "status": "down",
        "response_time": 0.0,
        "last_checked": datetime.now()
    }

    default_unknown_response = {
        "status": "unknown",
        "response_time": 0.0,
        "last_checked": datetime.now()
    }

    logger.debug(f"Checking ping for domain: {domain}")

    # Check if we have valid cached data
    cached_data = get_cached_ping_data(domain)
    if cached_data:
        logger.debug(f"Using cached ping data for {domain}")
        return {
            "status": cached_data['status'],
            "response_time": cached_data['response_time'],
            "last_checked": datetime.fromtimestamp(cached_data['timestamp']) if 'timestamp' in cached_data else datetime.now()
        }

    try:
        import platform
        import socket

        # First try a quick socket connection to port 80 or 443
        # This is often faster than ping and works in more environments
        try:
            # Try to resolve the domain first
            socket.gethostbyname(domain)

            # Try to connect to port 443 (HTTPS) first, then 80 (HTTP)
            for port in [443, 80]:
                try:
                    # Measure the actual response time
                    start_time = time.time()

                    sock = socket.socket(socket.AF_INET, socket.SOCK_STREAM)
                    sock.settimeout(1)  # 1 second timeout
                    result = sock.connect_ex((domain, port))
                    sock.close()

                    end_time = time.time()

                    if result == 0:  # Connection successful
                        # Calculate actual response time in milliseconds
                        response_time = (end_time - start_time) * 1000  # Convert to ms

                        response = {
                            "status": "up",
                            "response_time": round(response_time, 2),  # Round to 2 decimal places
                            "last_checked": datetime.now()
                        }
                        cache_ping_data(domain, response)
                        # Record ping status in history
                        db.record_ping_status(domain, "up", response_time)
                        return response
                except:
                    continue
        except socket.gaierror:
            # DNS resolution failed, domain likely doesn't exist
            cache_ping_data(domain, default_down_response)
            # Record ping status in history
            db.record_ping_status(domain, "down", 0.0)
            return default_down_response

        # If socket connection failed, fall back to ping
        # Different ping command parameters for Windows vs Unix-like systems
        is_windows = platform.system().lower() == 'windows'
        param = '-n' if is_windows else '-c'
        timeout_param = '-w' if is_windows else '-W'
        timeout_value = '1000' if is_windows else '1'  # Windows uses milliseconds

        # Use a short timeout and only 1 packet with explicit timeout parameter
        command = ['ping', param, '1', timeout_param, timeout_value, domain]

        logger.debug(f"Running ping command: {' '.join(command)}")

        # Run the ping command with a timeout
        result = subprocess.run(
            command,
            stdout=subprocess.PIPE,
            stderr=subprocess.PIPE,
            timeout=2,  # Process timeout as a safety measure
            text=True
        )

        if result.returncode != 0:
            logger.debug(f"Ping failed for {domain} with return code {result.returncode}")
            cache_ping_data(domain, default_down_response)
            # Record ping status in history
            db.record_ping_status(domain, "down", 0.0)
            return default_down_response

        # Extract ping time from output using regex
        pattern = r'time[=<](\d+)ms' if is_windows else r'time=([\d.]+) ms'
        match = re.search(pattern, result.stdout)

        if not match:
            # If we can't extract the time but ping was successful, try to measure it ourselves
            logger.debug(f"Ping successful for {domain} but couldn't extract time from output")

            # Measure the response time manually with a second ping
            try:
                start_time = time.time()
                # Run a quick ping
                subprocess.run(
                    command,
                    stdout=subprocess.PIPE,
                    stderr=subprocess.PIPE,
                    timeout=2,
                    text=True
                )
                end_time = time.time()

                # Calculate response time in milliseconds
                measured_time = (end_time - start_time) * 1000

                response = {
                    "status": "up",
                    "response_time": round(measured_time, 2),
                    "last_checked": datetime.now()
                }
            except:
                # If that fails too, use a default value
                response = {
                    "status": "up",
                    "response_time": 100.0,  # Default value if we can't measure the actual time
                    "last_checked": datetime.now()
                }

            cache_ping_data(domain, response)
            # Record ping status in history
            db.record_ping_status(domain, "up", response["response_time"])
            return response

        # Return successful ping with extracted time
        response_time = float(match.group(1))
        logger.debug(f"Ping successful for {domain} with response time {response_time}ms")
        response = {
            "status": "up",
            "response_time": round(response_time, 2),  # Round to 2 decimal places
            "last_checked": datetime.now()
        }
        cache_ping_data(domain, response)
        # Record ping status in history
        db.record_ping_status(domain, "up", response_time)
        return response

    except subprocess.TimeoutExpired:
        # If the ping command times out
        logger.warning(f"Ping command timed out for {domain}")
        cache_ping_data(domain, default_down_response)
        # Record ping status in history
        db.record_ping_status(domain, "down", 0.0)
        return default_down_response
    except subprocess.SubprocessError as e:
        # Other subprocess errors
        logger.warning(f"Subprocess error in check_ping for {domain}: {str(e)}")
        cache_ping_data(domain, default_down_response)
        # Record ping status in history
        db.record_ping_status(domain, "down", 0.0)
        return default_down_response
    except Exception as e:
        # Log the specific error for debugging
        logger.error(f"Error in check_ping for {domain}: {str(e)}", exc_info=True)
        # Record ping status in history
        db.record_ping_status(domain, "unknown", None)
        return default_unknown_response

@dataclass
class Alert:
    domain: str
    type: str  # 'ssl' or 'domain'
    status: str
    message: str
    date: str

@dataclass
class EmailSettings:
    smtp_server: str
    smtp_port: int
    smtp_username: str
    smtp_password: str
    notification_email: str
    warning_threshold_days: int

@dataclass
class AppSettings:
    auto_refresh_enabled: bool
    auto_refresh_interval: int
    theme: str
    timezone: str
    warning_threshold_days: int = 10

@dataclass
class NotificationSettings:
    """Notification settings for different platforms"""
    email: dict
    teams: dict
    slack: dict
    discord: dict
    telegram: dict
    webhook: dict
    sms: dict

@dataclass
class Stats:
    total: int
    valid: int
    warning: int
    expired: int
    error: int

@dataclass
class PingStats:
    total: int
    up: int
    down: int
    unknown: int

import auth
import database as db
import secrets
from database import get_user_preference, set_user_preference
from api.uptime_api import uptime_api

app = Flask(__name__, static_folder='static')
app.secret_key = os.environ.get('FLASK_SECRET_KEY', os.urandom(24))

# Register API blueprints
app.register_blueprint(uptime_api)

# Initialize authentication system and create default admin user if needed
auth.initialize_auth()
logger.info("Authentication system initialized")

# Initialize scheduler for background tasks
def init_app_scheduler():
    """Initialize the scheduler for background tasks"""
    if os.environ.get('DISABLE_SCHEDULER') == 'true':
        logger.info("Scheduler disabled by environment variable")
        return

    try:
        import scheduler
        scheduler.init_scheduler(app)
        logger.info("Scheduler initialized")
    except ImportError:
        logger.warning("APScheduler not installed, skipping scheduler initialization")
    except Exception as e:
        logger.error(f"Error initializing scheduler: {e}")

# Initialize scheduler after app is fully configured
if not os.environ.get('FLASK_ENV') == 'test':
    init_app_scheduler()

# CSRF token generation
def generate_csrf_token():
    if '_csrf_token' not in session:
        session['_csrf_token'] = secrets.token_hex(16)
    return session['_csrf_token']

# Add CSRF token to all templates
app.jinja_env.globals['csrf_token'] = generate_csrf_token

# Add current timestamp to all templates to prevent image caching
@app.context_processor
def inject_now():
    return {'now': int(time.time())}

# Add profile picture helper function to templates
@app.context_processor
def inject_profile_picture_helper():
    def profile_picture(profile_image, size=32, font_size=18):
        """
        Generate HTML for a profile picture with fallback to default icon

        Args:
            profile_image: Path to profile image or None
            size: Size of the profile image in pixels
            font_size: Size of the default icon font in pixels

        Returns:
            Dictionary with profile image information
        """
        return {
            'profile_image': profile_image,
            'size': size,
            'font_size': font_size
        }

    return {'profile_picture': profile_picture}

# Function to clean up old temporary profile images
def cleanup_temp_profile_images():
    """Remove temporary profile images older than 1 hour"""
    import os
    import time
    from datetime import datetime, timedelta

    temp_dir = os.path.join(os.path.dirname(os.path.abspath(__file__)), 'static', 'temp')
    if not os.path.exists(temp_dir):
        return

    # Get current time
    now = time.time()

    # Check all files in the temp directory
    for filename in os.listdir(temp_dir):
        file_path = os.path.join(temp_dir, filename)

        # Skip if not a file
        if not os.path.isfile(file_path):
            continue

        # Get file modification time
        file_mod_time = os.path.getmtime(file_path)

        # Remove if older than 1 hour
        if now - file_mod_time > 3600:  # 3600 seconds = 1 hour
            try:
                os.remove(file_path)
                logger.info(f"Removed old temporary file: {filename}")
            except Exception as e:
                logger.error(f"Error removing temporary file {filename}: {str(e)}")

# Run cleanup on startup
cleanup_temp_profile_images()

# Custom Jinja2 filter for formatting datetime
@app.template_filter('datetime')
def format_datetime(value, format='%Y-%m-%d %H:%M:%S'):
    """Format a datetime object or timestamp to string with user's timezone"""
    # Import pytz at the top level
    import pytz
    from datetime import timezone

    # Get the current user's timezone preference
    current_user = auth.get_current_user()
    if current_user and 'settings' in current_user and 'timezone' in current_user['settings']:
        timezone_str = current_user['settings']['timezone']
        logger.debug(f"Using user's timezone preference: {timezone_str}")
    else:
        # Fallback to app settings
        app_settings = get_app_settings()
        timezone_str = app_settings.timezone
        logger.debug(f"Using app timezone setting: {timezone_str}")

    # Get the user's timezone
    try:
        user_tz = pytz.timezone(timezone_str)
    except pytz.exceptions.UnknownTimeZoneError:
        logger.warning(f"Unknown timezone {timezone_str}, using UTC")
        user_tz = pytz.UTC

    # Handle timestamp (integer or float)
    if isinstance(value, (int, float)):
        try:
            # Convert timestamp to datetime (assume UTC)
            utc_dt = datetime.fromtimestamp(value, tz=timezone.utc)
            # Log the conversion for debugging
            logger.debug(f"Converting timestamp {value} to UTC datetime: {utc_dt}")
            # Convert to user's timezone
            local_dt = utc_dt.astimezone(user_tz)
            logger.debug(f"Converted to user timezone ({timezone_str}): {local_dt}")
            # Format the datetime
            formatted = local_dt.strftime(format)
            logger.debug(f"Formatted datetime: {formatted}")
            return formatted
        except (ValueError, OverflowError) as e:
            logger.error(f"Error converting timestamp {value}: {e}")
            return ''

    # Handle datetime object
    elif value and isinstance(value, datetime):
        try:
            # Assume the datetime is in UTC if it has no timezone
            if value.tzinfo is None:
                value = value.replace(tzinfo=timezone.utc)
                logger.debug(f"Added UTC timezone to naive datetime: {value}")
            # Convert to user's timezone
            local_dt = value.astimezone(user_tz)
            logger.debug(f"Converted to user timezone ({timezone_str}): {local_dt}")
            # Format the datetime
            formatted = local_dt.strftime(format)
            logger.debug(f"Formatted datetime: {formatted}")
            return formatted
        except Exception as e:
            logger.error(f"Error formatting datetime {value}: {e}")
            return str(value)

    # Handle ISO format string
    elif isinstance(value, str) and value:
        try:
            # Parse ISO format string
            dt = datetime.fromisoformat(value.replace('Z', '+00:00'))
            logger.debug(f"Parsed ISO datetime string: {dt}")
            # Convert to user's timezone
            local_dt = dt.astimezone(user_tz)
            logger.debug(f"Converted to user timezone ({timezone_str}): {local_dt}")
            # Format the datetime
            formatted = local_dt.strftime(format)
            logger.debug(f"Formatted datetime: {formatted}")
            return formatted
        except (ValueError, OverflowError) as e:
            logger.error(f"Error parsing ISO datetime string {value}: {e}")
            return value

    return ''

# Add a filter for relative time (e.g., "2 hours ago")
@app.template_filter('relative_time')
def relative_time(value):
    """Format a timestamp as a relative time string"""
    import pytz
    from datetime import timezone

    # Get the current user's timezone preference
    current_user = auth.get_current_user()
    if current_user and 'settings' in current_user and 'timezone' in current_user['settings']:
        timezone_str = current_user['settings']['timezone']
        logger.debug(f"Using user's timezone preference for relative time: {timezone_str}")
    else:
        # Fallback to app settings
        app_settings = get_app_settings()
        timezone_str = app_settings.timezone
        logger.debug(f"Using app timezone setting for relative time: {timezone_str}")

    # Get the user's timezone
    try:
        user_tz = pytz.timezone(timezone_str)
    except pytz.exceptions.UnknownTimeZoneError:
        user_tz = pytz.UTC

    # Handle timestamp (integer or float)
    if isinstance(value, (int, float)):
        try:
            # Convert timestamp to datetime (assume UTC)
            utc_dt = datetime.fromtimestamp(value, tz=timezone.utc)
            # Convert to user's timezone
            local_dt = utc_dt.astimezone(user_tz)
        except (ValueError, OverflowError) as e:
            logger.error(f"Error converting timestamp {value}: {e}")
            return ''
    # Handle datetime object
    elif value and isinstance(value, datetime):
        try:
            # Assume the datetime is in UTC if it has no timezone
            if value.tzinfo is None:
                value = value.replace(tzinfo=timezone.utc)
            # Convert to user's timezone
            local_dt = value.astimezone(user_tz)
        except Exception as e:
            logger.error(f"Error formatting datetime {value}: {e}")
            return str(value)
    else:
        return ''

    # Calculate the time difference
    now = datetime.now(tz=user_tz)
    diff = now - local_dt

    # Format the relative time
    seconds = diff.total_seconds()
    if seconds < 60:
        return 'just now'
    elif seconds < 3600:
        minutes = int(seconds / 60)
        return f"{minutes} minute{'s' if minutes != 1 else ''} ago"
    elif seconds < 86400:
        hours = int(seconds / 3600)
        return f"{hours} hour{'s' if hours != 1 else ''} ago"
    elif seconds < 604800:
        days = int(seconds / 86400)
        return f"{days} day{'s' if days != 1 else ''} ago"
    elif seconds < 2592000:
        weeks = int(seconds / 604800)
        return f"{weeks} week{'s' if weeks != 1 else ''} ago"
    elif seconds < 31536000:
        months = int(seconds / 2592000)
        return f"{months} month{'s' if months != 1 else ''} ago"
    else:
        years = int(seconds / 31536000)
        return f"{years} year{'s' if years != 1 else ''} ago"

# Add security headers
@app.after_request
def add_security_headers(response):
    """Add security headers to each response"""
    # Content Security Policy - allow Bootstrap and other CDN resources
    response.headers['Content-Security-Policy'] = "default-src 'self'; script-src 'self' 'unsafe-inline' https://cdn.jsdelivr.net; style-src 'self' 'unsafe-inline' https://cdn.jsdelivr.net https:; font-src 'self' https://cdn.jsdelivr.net; img-src 'self' data:;"
    # X-Content-Type-Options
    response.headers['X-Content-Type-Options'] = 'nosniff'
    # X-Frame-Options
    response.headers['X-Frame-Options'] = 'SAMEORIGIN'
    # X-XSS-Protection
    response.headers['X-XSS-Protection'] = '1; mode=block'
    # Referrer-Policy
    response.headers['Referrer-Policy'] = 'strict-origin-when-cross-origin'
    return response

# Authentication routes
@app.route('/login', methods=['GET', 'POST'])
def login():
    """Login page"""
    # If user is already logged in, redirect to dashboard
    if auth.get_current_user():
        return redirect(url_for('index'))

    # Clear any existing flash messages when loading the login page
    session.pop('_flashes', None)

    if request.method == 'POST':
        username = request.form.get('username')
        password = request.form.get('password')

        # Validate input
        if not username or not password:
            flash('Please enter both username and password', 'error')
            return render_template('login.html')

        # Get user from database
        user = db.get_user_by_username(username)
        if not user:
            flash('Invalid username or password', 'error')
            return render_template('login.html')

        # Check if user is active
        if not user['is_active']:
            flash('Your account has been deactivated. Please contact an administrator.', 'error')
            return render_template('login.html')

        # Verify password
        password_parts = user['password_hash'].split(':')
        if len(password_parts) != 2:
            flash('Invalid account configuration. Please contact an administrator.', 'error')
            return render_template('login.html')

        stored_hash, salt = password_parts
        if not auth.verify_password(password, stored_hash, salt):
            flash('Invalid username or password', 'error')
            return render_template('login.html')

        # Create session
        session_token = auth.create_user_session(user['id'])

        # Log the login action
        db.log_user_action(
            user_id=user['id'],
            username=user['username'],
            action_type='login',
            resource_type='session',
            details='User logged in',
            ip_address=request.remote_addr
        )

        # Set session cookie
        response = make_response(redirect(url_for('index')))
        response.set_cookie(
            auth.SESSION_COOKIE_NAME,
            session_token,
            max_age=auth.SESSION_EXPIRY,
            httponly=True,
            secure=request.is_secure,
            samesite='Lax'
        )

        # Check if user has any organizations
        user_orgs = db.get_user_organizations(user['id'])
        if not user_orgs and not user['is_admin']:
            # Set session cookie first, then redirect to create first organization page
            response = make_response(redirect(url_for('create_first_organization')))
            response.set_cookie(
                auth.SESSION_COOKIE_NAME,
                session_token,
                max_age=auth.SESSION_EXPIRY,
                httponly=True,
                secure=request.is_secure,
                samesite='Lax'
            )
            return response

        return response

    return render_template('login.html')

@app.route('/signup')
def signup():
    """Signup page - shows information about registration"""
    # If user is already logged in, redirect to dashboard
    if auth.get_current_user():
        return redirect(url_for('index'))

    return render_template('signup.html')

@app.route('/register', methods=['GET', 'POST'])
def register():
    """Registration page - allows users to create an account"""
    # If user is already logged in, redirect to dashboard
    if auth.get_current_user():
        return redirect(url_for('index'))

    # Allow open registration for now - this can be controlled by a setting later
    # This allows users to register from the signup page

    if request.method == 'POST':
        username = request.form.get('username')
        email = request.form.get('email')
        password = request.form.get('password')
        confirm_password = request.form.get('confirm_password')

        # Validate input
        if not username or not email or not password or not confirm_password:
            flash('Please fill in all fields', 'error')
            return render_template('register.html')

        if password != confirm_password:
            flash('Passwords do not match', 'error')
            return render_template('register.html')

        # Check if username or email already exists
        if db.get_user_by_username(username):
            flash('Username already exists', 'error')
            return render_template('register.html')

        if db.get_user_by_email(email):
            flash('Email already exists', 'error')
            return render_template('register.html')

        # Hash password
        password_hash, salt = auth.hash_password(password)
        combined_hash = f"{password_hash}:{salt}"

        # Create user
        user_id = db.create_user(username, email, combined_hash)
        if not user_id:
            flash('Error creating user', 'error')
            return render_template('register.html')

        # Log the user creation action
        db.log_user_action(
            user_id=user_id,
            username=username,
            action_type='create',
            resource_type='user',
            resource_id=user_id,
            resource_name=username,
            details=f'User self-registered with email {email}',
            ip_address=request.remote_addr
        )

        flash('Account created successfully. You can now log in.', 'success')
        return redirect(url_for('login'))

    return render_template('register.html')

@app.route('/create_first_organization', methods=['GET', 'POST'])
@auth.login_required
def create_first_organization():
    """Create first organization for new users"""
    user = auth.get_current_user()

    # Check if user already has organizations
    user_orgs = db.get_user_organizations(user['id'])
    if user_orgs:
        flash('You already have organizations', 'info')
        return redirect(url_for('index'))

    if request.method == 'POST':
        name = request.form.get('name', '')
        description = request.form.get('description', '')

        if not name:
            flash('Organization name is required', 'error')
            return redirect(url_for('create_first_organization'))

        # Create organization
        org_id = db.create_organization(name, description)
        if not org_id:
            flash('Failed to create organization', 'error')
            return redirect(url_for('create_first_organization'))

        # Add user to organization as admin
        db.add_user_to_organization(user['id'], org_id, 'admin')

        # Set as current organization
        session['current_organization_id'] = org_id

        flash(f'Organization "{name}" created successfully', 'success')

        # Redirect to WHOIS API key setup
        return redirect(url_for('setup_whois_api_key'))

    return render_template('create_first_organization.html', user=user)

@app.route('/setup_whois_api_key', methods=['GET', 'POST'])
@auth.login_required
def setup_whois_api_key():
    """Setup WHOIS API key after creating first organization"""
    user = auth.get_current_user()

    # Make sure user has a current organization
    if not user.get('current_organization'):
        flash('You need to create or join an organization first', 'error')
        return redirect(url_for('create_first_organization'))

    # Get the current organization ID
    org_id = user['current_organization']['id']

    if request.method == 'POST':
        api_key = request.form.get('whois_api_key', '').strip()
        skip = request.form.get('skip', 'false') == 'true'

        if skip:
            flash('You can add a WHOIS API key later in Settings', 'info')
            return redirect(url_for('index'))

        if not api_key:
            flash('Please enter a valid WHOIS API key or skip this step', 'error')
            return redirect(url_for('setup_whois_api_key'))

        # Save the WHOIS API key for this specific organization
        db.set_organization_setting(org_id, 'whois_api_key', api_key)

        flash('WHOIS API key saved successfully for your organization', 'success')
        return redirect(url_for('index'))

    return render_template('setup_whois_api_key.html', user=user)

@app.route('/logout')
def logout():
    """Logout user"""
    # Get current user before logging out
    current_user = auth.get_current_user()

    # Get session token from cookie
    session_token = request.cookies.get(auth.SESSION_COOKIE_NAME)
    if session_token:
        # Delete session from database
        db.delete_session(session_token)

    # Log the logout action if we have user information
    if current_user:
        db.log_user_action(
            user_id=current_user['id'],
            username=current_user['username'],
            action_type='logout',
            resource_type='session',
            details='User logged out',
            ip_address=request.remote_addr
        )

    # Clear session cookie and all session data
    response = make_response(redirect(url_for('login')))
    response.delete_cookie(auth.SESSION_COOKIE_NAME)

    # Store flash message directly in the response
    flash('You have been logged out', 'success')

    # Clear all session data to prevent flash messages from persisting
    session.clear()

    return response

# Define data directory for persistent storage
# Use environment variable if set, otherwise use default location
DATA_DIR = os.environ.get('CERT_MONITOR_DATA_DIR', os.path.expanduser('~/.cert-monitor'))
CONFIG_FILE = os.path.join(DATA_DIR, "config.yaml")
CACHE_FILE = os.path.join(DATA_DIR, "whois_cache.json")

# Cache settings
CACHE_EXPIRY = 86400  # 24 hours in seconds

# Ensure data directory exists
def ensure_data_dir():
    if not os.path.exists(DATA_DIR):
        try:
            os.makedirs(DATA_DIR, exist_ok=True)
            print(f"Created data directory at {DATA_DIR}")
        except Exception as e:
            print(f"Error creating data directory: {e}")
            # Fall back to local directory if we can't create the data directory
            return False
    return True

# Default settings are defined here for reference
DEFAULT_EMAIL_SETTINGS = {
    'smtp_server': 'smtp.office365.com',
    'smtp_port': 587,
    'smtp_username': '',
    'smtp_password': '',
    'notification_email': '',
    'warning_threshold_days': 10
}

DEFAULT_APP_SETTINGS = {
    'auto_refresh_enabled': False,
    'auto_refresh_interval': 5,
    'theme': 'light',
    'timezone': 'UTC',
    'warning_threshold_days': 10
}

DEFAULT_NOTIFICATIONS = {
    'email': {
        'enabled': False,
        'smtp_server': '',
        'smtp_port': '',
        'smtp_username': '',
        'smtp_password': '',
        'from_email': '',
        'notification_email': '',
        'warning_threshold_days': 10
    },
    'teams': {
        'enabled': False,
        'webhook_url': ''
    },
    'slack': {
        'enabled': False,
        'webhook_url': '',
        'channel': ''
    },
    'discord': {
        'enabled': False,
        'webhook_url': '',
        'username': 'Certifly Bot'
    },
    'telegram': {
        'enabled': False,
        'bot_token': '',
        'chat_id': ''
    },
    'webhook': {
        'enabled': False,
        'webhook_url': '',
        'format': 'json',
        'custom_headers': '{}',
        'custom_fields': '{}'
    },
    'sms': {
        'enabled': False,
        'account_sid': '',
        'auth_token': '',
        'from_number': '',
        'to_number': ''
    }
}

# Simplified compatibility functions for code that still uses YAML configuration
def load_config():
    """Compatibility function that loads configuration from database"""
    # Create a config dictionary with all settings from the database
    config = {
        'ssl_domains': db.get_setting('ssl_domains', []),
        'domain_expiry': db.get_setting('domain_expiry', []),
        'ping_hosts': db.get_setting('ping_hosts', []),
        'email_settings': db.get_setting('email_settings', DEFAULT_EMAIL_SETTINGS),
        'app_settings': db.get_setting('app_settings', DEFAULT_APP_SETTINGS),
        'api_settings': db.get_setting('api_settings', {}),
        'notifications': db.get_setting('notifications', DEFAULT_NOTIFICATIONS),
        'acknowledged_alerts': db.get_setting('acknowledged_alerts', []),
        'deleted_alerts': db.get_setting('deleted_alerts', [])
    }
    return config

def save_config(data):
    """Compatibility function that saves configuration to database"""
    # Save each section of the config to the database
    for key in ['ssl_domains', 'domain_expiry', 'ping_hosts', 'email_settings',
                'app_settings', 'api_settings', 'notifications',
                'acknowledged_alerts', 'deleted_alerts']:
        if key in data:
            db.set_setting(key, data[key])

def get_email_settings() -> EmailSettings:
    """Get email settings from database"""
    settings = db.get_setting('email_settings', DEFAULT_EMAIL_SETTINGS)

    # Handle warning_threshold_days safely
    try:
        warning_threshold = int(settings.get('warning_threshold_days', 10))
    except (ValueError, TypeError):
        logger.warning(f"Invalid warning_threshold_days value: {settings.get('warning_threshold_days')}. Using default value of 10.")
        warning_threshold = 10

    # Handle smtp_port safely
    try:
        smtp_port = int(settings.get('smtp_port', 587))
    except (ValueError, TypeError):
        logger.warning(f"Invalid smtp_port value: {settings.get('smtp_port')}. Using default value of 587.")
        smtp_port = 587

    return EmailSettings(
        smtp_server=settings.get('smtp_server', 'smtp.office365.com'),
        smtp_port=smtp_port,
        smtp_username=settings.get('smtp_username', ''),
        smtp_password=settings.get('smtp_password', ''),
        notification_email=settings.get('notification_email', ''),
        warning_threshold_days=warning_threshold
    )

def get_app_settings() -> AppSettings:
    """Get app settings from database"""
    settings = db.get_setting('app_settings', DEFAULT_APP_SETTINGS)

    # Log the raw settings for debugging
    logger.debug(f"Raw app settings from database: {settings}")

    # Handle auto_refresh_interval safely
    try:
        auto_refresh_interval = int(settings.get('auto_refresh_interval', 5))
    except (ValueError, TypeError):
        logger.warning(f"Invalid auto_refresh_interval value: {settings.get('auto_refresh_interval')}. Using default value of 5.")
        auto_refresh_interval = 5

    # Handle warning_threshold_days safely
    try:
        warning_threshold = int(settings.get('warning_threshold_days', 10))
        logger.debug(f"Retrieved warning_threshold_days from database: {warning_threshold}")
    except (ValueError, TypeError):
        logger.warning(f"Invalid warning_threshold_days value: {settings.get('warning_threshold_days')}. Using default value of 10.")
        warning_threshold = 10

    app_settings = AppSettings(
        auto_refresh_enabled=settings.get('auto_refresh_enabled', False),
        auto_refresh_interval=auto_refresh_interval,
        theme=settings.get('theme', 'light'),
        timezone=settings.get('timezone', 'UTC'),
        warning_threshold_days=warning_threshold
    )

    # Log the final app settings object for debugging
    logger.debug(f"Final app settings object: {app_settings}")

    return app_settings

def get_notification_settings() -> NotificationSettings:
    """Get notification settings for all platforms from database"""
    notifications = db.get_setting('notifications', DEFAULT_NOTIFICATIONS)

    # Ensure all notification channels exist with default values
    if 'email' not in notifications:
        notifications['email'] = DEFAULT_NOTIFICATIONS['email']
    if 'teams' not in notifications:
        notifications['teams'] = DEFAULT_NOTIFICATIONS['teams']
    if 'slack' not in notifications:
        notifications['slack'] = DEFAULT_NOTIFICATIONS['slack']
    if 'discord' not in notifications:
        notifications['discord'] = DEFAULT_NOTIFICATIONS['discord']
    if 'telegram' not in notifications:
        notifications['telegram'] = DEFAULT_NOTIFICATIONS['telegram']
    if 'webhook' not in notifications:
        notifications['webhook'] = DEFAULT_NOTIFICATIONS['webhook']
    if 'sms' not in notifications:
        notifications['sms'] = DEFAULT_NOTIFICATIONS['sms']

    return NotificationSettings(
        email=notifications.get('email', {}),
        teams=notifications.get('teams', {}),
        slack=notifications.get('slack', {}),
        discord=notifications.get('discord', {}),
        telegram=notifications.get('telegram', {}),
        webhook=notifications.get('webhook', {}),
        sms=notifications.get('sms', {})
    )

# WHOIS caching functions using database
def get_cached_whois_data(domain):
    """Get WHOIS data from cache if available and not expired"""
    cache_key = f"whois_{domain}"
    cached_data = db.get_cache(cache_key)

    if cached_data:
        logger.debug(f"Using cached WHOIS data for {domain}")
        return cached_data

    return None

def cache_whois_data(domain, data):
    """Cache WHOIS data for a domain"""
    cache_key = f"whois_{domain}"
    db.set_cache(cache_key, data, CACHE_EXPIRY)

# Email notification function removed - replaced by the notification system in notifications.py

def convert_to_user_timezone(dt, timezone_str='UTC'):
    """Convert a datetime object from UTC to the user's timezone"""
    if dt is None:
        return None

    try:
        import pytz
        # Validate the timezone
        try:
            user_tz = pytz.timezone(timezone_str)
            logger.debug(f"Using timezone: {timezone_str}")
        except pytz.exceptions.UnknownTimeZoneError:
            logger.warning(f"Unknown timezone: {timezone_str}. Using UTC instead.")
            user_tz = pytz.UTC
            timezone_str = 'UTC'

        # Ensure the datetime is timezone-aware (UTC)
        if dt.tzinfo is None:
            logger.debug(f"Making naive datetime {dt} timezone-aware (UTC)")
            dt = dt.replace(tzinfo=pytz.UTC)
        elif dt.tzinfo != pytz.UTC:
            logger.debug(f"Converting datetime {dt} with tzinfo {dt.tzinfo} to UTC")
            dt = dt.astimezone(pytz.UTC)

        # Convert to the user's timezone
        logger.debug(f"Converting datetime {dt} from UTC to {timezone_str}")
        converted_dt = dt.astimezone(user_tz)
        logger.debug(f"Converted datetime: {converted_dt}")

        return converted_dt
    except ImportError:
        # If pytz is not available, return the original datetime
        logger.warning("pytz not available, timezone conversion skipped")
        return dt
    except Exception as e:
        # If there's any error, return the original datetime
        logger.error(f"Error converting timezone: {str(e)}")
        return dt


def get_whois_api_key():
    """Get the WHOIS API key from database or environment variable"""
    # First check environment variable
    api_key = os.environ.get('WHOIS_API_KEY')
    if api_key:
        return api_key

    # Get current user and organization
    user = auth.get_current_user()
    if user and user.get('current_organization'):
        # Get organization-specific API key
        org_id = user['current_organization']['id']
        api_key = db.get_organization_setting(org_id, 'whois_api_key', '')

        if api_key:
            logger.debug(f"WHOIS API key found for organization {org_id}")
            return api_key

    # If no organization-specific key, check global settings as fallback
    api_settings = db.get_setting('api_settings', {})
    api_key = api_settings.get('whois_api_key', '')

    # Log the API key status (without revealing the actual key)
    if api_key:
        logger.debug("WHOIS API key found in global database settings")
    else:
        logger.debug("No WHOIS API key found in settings")

    return api_key

def get_whois_data(domain: str):
    """Get WHOIS data for a domain using a public API with caching"""
    # Check if we have valid cached data
    cached_data = get_cached_whois_data(domain)
    if cached_data:
        logger.debug(f"Using cached WHOIS data for {domain}")
        return cached_data

    logger.info(f"Fetching fresh WHOIS data for {domain}")

    # Get API key
    api_key = get_whois_api_key()
    if not api_key:
        # Try to get API key directly from database as a fallback
        api_settings = db.get_setting('api_settings', {})
        api_key = api_settings.get('whois_api_key', '')

        if api_key:
            logger.info("Retrieved WHOIS API key directly from database")
        else:
            logger.error("No WHOIS API key configured. Please set WHOIS_API_KEY environment variable or configure it in settings.")
            return None

    try:
        # Use WHOIS API to get domain information
        url = f"https://www.whoisxmlapi.com/whoisserver/WhoisService?apiKey={api_key}&domainName={domain}&outputFormat=json"

        # Create a request with a user agent to avoid being blocked
        headers = {
            'User-Agent': 'Mozilla/5.0 (Windows NT 10.0; Win64; x64) AppleWebKit/537.36 (KHTML, like Gecko) Chrome/91.0.4472.124 Safari/537.36'
        }

        logger.debug(f"Making WHOIS API request for {domain}")

        # Use requests library for better error handling
        response = requests.get(url, headers=headers, timeout=10)
        response.raise_for_status()  # Raise exception for 4XX/5XX status codes

        data = response.json()
        logger.debug(f"Received WHOIS API response for {domain}")

        # Extract the relevant information
        whois_record = data.get('WhoisRecord', {})
        registrar_data = whois_record.get('registrarName', 'Unknown')

        # Try to get expiry date
        expiry_date_str = None
        registry_data = whois_record.get('registryData', {})
        if registry_data:
            expiry_date_str = registry_data.get('expiresDate')
            logger.debug(f"Found expiry date in registry data for {domain}: {expiry_date_str}")

        if not expiry_date_str and 'registryData' in whois_record:
            # Try to find expiry date in raw text
            raw_text = whois_record.get('rawText', '')
            expiry_matches = re.findall(r'Expir(?:y|ation) Date:\s*(.+)', raw_text, re.IGNORECASE)
            if expiry_matches:
                expiry_date_str = expiry_matches[0].strip()
                logger.debug(f"Found expiry date in raw text for {domain}: {expiry_date_str}")

        result = {
            'registrar': registrar_data,
            'expiry_date_str': expiry_date_str
        }

        # Cache the result
        if expiry_date_str:  # Only cache successful results
            logger.debug(f"Caching WHOIS data for {domain}")
            cache_whois_data(domain, result)
        else:
            logger.warning(f"No expiry date found for {domain}, not caching result")

        return result
    except requests.exceptions.RequestException as e:
        logger.error(f"Error fetching WHOIS data for {domain}: {str(e)}")
        return None
    except (json.JSONDecodeError, ValueError) as e:
        logger.error(f"Error parsing WHOIS data for {domain}: {str(e)}")
        return None
    except Exception as e:
        logger.error(f"Unexpected error fetching WHOIS data for {domain}: {str(e)}", exc_info=True)
        return None

# Domain expiry cache - using database cache
DOMAIN_EXPIRY_CACHE_EXPIRY = 86400  # 24 hours in seconds (same as WHOIS cache)
# Removed global DOMAIN_EXPIRY_CACHE variable - using database cache instead

def get_cached_domain_expiry_data(domain):
    """Get domain expiry data from cache if available and not expired"""
    cache_key = f"domain_expiry_{domain}"
    cached_data = db.get_cache(cache_key)

    if cached_data:
        logger.debug(f"Using cached domain expiry data for {domain}")

        # Convert expiry_date string back to datetime if needed
        if 'expiry_date' in cached_data and isinstance(cached_data['expiry_date'], str):
            try:
                cached_data['expiry_date'] = datetime.fromisoformat(cached_data['expiry_date'])
            except ValueError:
                logger.warning(f"Could not parse expiry_date from cache for {domain}")
                return None

        # Ensure days_remaining is an integer
        if 'days_remaining' in cached_data:
            try:
                cached_data['days_remaining'] = int(cached_data['days_remaining'])
            except (ValueError, TypeError):
                logger.warning(f"Invalid days_remaining in cache for {domain}: {cached_data.get('days_remaining')}. Setting to -1.")
                cached_data['days_remaining'] = -1

        return cached_data

    return None

def cache_domain_expiry_data(domain, domain_status):
    """Cache domain expiry data for a domain"""
    cache_key = f"domain_expiry_{domain}"

    # Validate domain_status object
    if not domain_status:
        logger.error(f"Cannot cache domain expiry data for {domain}: domain_status is None")
        return

    # Ensure days_remaining is an integer
    try:
        days_remaining = int(domain_status.days_remaining)
    except (ValueError, TypeError):
        logger.warning(f"Invalid days_remaining for {domain}: {domain_status.days_remaining}. Using -1.")
        days_remaining = -1

    # Validate expiry_date
    if not isinstance(domain_status.expiry_date, datetime):
        logger.warning(f"Invalid expiry_date for {domain}: {domain_status.expiry_date}. Using current time.")
        expiry_date = datetime.now()
    else:
        expiry_date = domain_status.expiry_date

    # Validate registrar
    registrar = str(domain_status.registrar) if domain_status.registrar else "Unknown"

    # Validate status
    valid_statuses = ['valid', 'warning', 'expired', 'error']
    status = domain_status.status if domain_status.status in valid_statuses else 'error'

    # Convert datetime to string for JSON serialization
    expiry_date_str = expiry_date.isoformat() if expiry_date else None

    # Prepare data for caching
    cache_data = {
        'days_remaining': days_remaining,
        'expiry_date': expiry_date_str,  # Store as ISO format string
        'registrar': registrar,
        'status': status
    }

    # Log what we're caching
    logger.debug(f"Caching domain expiry data for {domain}: days_remaining={days_remaining}, " +
                f"expiry_date={expiry_date_str}, registrar={registrar}, status={status}")

    # Cache the data
    db.set_cache(cache_key, cache_data, DOMAIN_EXPIRY_CACHE_EXPIRY)

def check_domain_expiry(domain: str) -> DomainStatus:
    """Check domain expiry date using whois with caching"""
    logger.debug(f"Checking domain expiry for {domain}")

    # Default values for error case
    default_days_remaining = -1
    default_expiry_date = datetime.now()
    default_registrar = "Unknown"
    default_status = 'error'

    # Step 1: Try to use cached data first
    try:
        cached_data = get_cached_domain_expiry_data(domain)
        if cached_data:
            logger.debug(f"Using cached domain expiry data for {domain}")

            # Safely extract and convert days_remaining to integer
            try:
                days_remaining = int(cached_data.get('days_remaining', default_days_remaining))
            except (ValueError, TypeError):
                logger.warning(f"Invalid days_remaining in cache for {domain}: {cached_data.get('days_remaining')}. Using default.")
                days_remaining = default_days_remaining

            # Get other values with defaults
            expiry_date = cached_data.get('expiry_date', default_expiry_date)
            registrar = cached_data.get('registrar', default_registrar)
            status = cached_data.get('status', default_status)

            # Always get fresh ping status
            ping_result = check_ping(domain)

            # Return domain status from cache
            return DomainStatus(
                name=domain,
                days_remaining=days_remaining,
                expiry_date=expiry_date,
                registrar=registrar,
                status=status,
                ping_status=ping_result.get("status", "unknown")
            )
    except Exception as e:
        logger.error(f"Error using cached domain expiry data for {domain}: {str(e)}", exc_info=True)
        # Continue to fresh check

    # Step 2: Get fresh WHOIS data
    try:
        # Get WHOIS data
        whois_data = get_whois_data(domain)
        if not whois_data:
            logger.error(f"Failed to get WHOIS data for {domain}")
            raise ValueError("No WHOIS data available")

        # Check if we have an expiry date string
        expiry_date_str = whois_data.get('expiry_date_str')
        if not expiry_date_str:
            logger.error(f"No expiry date found in WHOIS data for {domain}")
            raise ValueError("No expiry date in WHOIS data")

        # Try to parse the expiry date
        expiry_date = None
        date_formats = [
            '%Y-%m-%dT%H:%M:%SZ',      # ISO format
            '%Y-%m-%dT%H:%M:%S.%fZ',   # ISO format with microseconds
            '%Y-%m-%dT%H:%M:%S%z',     # ISO format with timezone
            '%Y-%m-%d',                # Simple date
            '%d-%b-%Y',                # 01-Jan-2023
            '%d %b %Y',                # 01 Jan 2023
            '%Y.%m.%d',                # 2023.01.01
            '%d.%m.%Y',                # 01.01.2023
            '%Y/%m/%d',                # 2023/01/01
            '%d/%m/%Y',                # 01/01/2023
            '%b %d %Y',                # Jan 01 2023
            '%B %d %Y',                # January 01 2023
            '%d-%B-%Y',                # 01-January-2023
            '%Y-%m-%d %H:%M:%S',       # 2023-01-01 12:00:00
        ]

        logger.debug(f"Trying to parse expiry date string for {domain}: '{expiry_date_str}'")

        for date_format in date_formats:
            try:
                expiry_date = datetime.strptime(expiry_date_str, date_format)
                logger.debug(f"Successfully parsed expiry date for {domain} using format {date_format}: {expiry_date}")
                break
            except ValueError:
                continue

        if not expiry_date:
            logger.error(f"Could not parse expiry date string for {domain}: '{expiry_date_str}'")
            raise ValueError(f"Could not parse expiry date: {expiry_date_str}")

        # Calculate days remaining
        days_remaining = (expiry_date - datetime.now()).days

        # Ensure days_remaining is an integer
        days_remaining = int(days_remaining)

        # Get registrar info
        registrar = whois_data.get('registrar', default_registrar)

        # Get warning threshold from app settings - always get fresh settings
        app_settings = get_app_settings()
        try:
            warning_threshold = int(app_settings.warning_threshold_days)
            logger.debug(f"Using warning threshold of {warning_threshold} days for domain expiry check of {domain}")
        except (ValueError, TypeError):
            logger.warning(f"Invalid warning_threshold_days: {app_settings.warning_threshold_days}. Using default value of 10.")
            warning_threshold = 10

        # Determine status
        if days_remaining <= 0:
            status = 'expired'
            logger.warning(f"Domain {domain} has expired")
        elif days_remaining <= warning_threshold:
            status = 'warning'
            logger.warning(f"Domain {domain} will expire in {days_remaining} days (warning threshold: {warning_threshold} days)")
        else:
            status = 'valid'
            logger.debug(f"Domain {domain} is valid, will expire in {days_remaining} days (warning threshold: {warning_threshold} days)")

        # Get ping status
        ping_result = check_ping(domain)

        # Create domain status object
        domain_status = DomainStatus(
            name=domain,
            days_remaining=days_remaining,
            expiry_date=expiry_date,
            registrar=registrar,
            status=status,
            ping_status=ping_result.get("status", "unknown")
        )

        # Cache the successful result
        try:
            cache_domain_expiry_data(domain, domain_status)
        except Exception as cache_error:
            logger.error(f"Error caching domain expiry data for {domain}: {str(cache_error)}")
            # Continue even if caching fails

        # Send notifications if domain is in warning or expired state
        if status in ['warning', 'expired']:
            try:
                notification_settings = get_notification_settings()

                # Send notifications to all enabled platforms
                if notification_settings.email.get('enabled', False):
                    notifications_module.send_domain_expiry_notification('email', notification_settings.email, domain_status)

                if notification_settings.teams.get('enabled', False):
                    notifications_module.send_domain_expiry_notification('teams', notification_settings.teams, domain_status)

                if notification_settings.slack.get('enabled', False):
                    notifications_module.send_domain_expiry_notification('slack', notification_settings.slack, domain_status)

                if notification_settings.discord.get('enabled', False):
                    notifications_module.send_domain_expiry_notification('discord', notification_settings.discord, domain_status)

                if notification_settings.telegram.get('enabled', False):
                    notifications_module.send_domain_expiry_notification('telegram', notification_settings.telegram, domain_status)

                if notification_settings.webhook.get('enabled', False):
                    notifications_module.send_domain_expiry_notification('webhook', notification_settings.webhook, domain_status)

                if notification_settings.sms.get('enabled', False):
                    notifications_module.send_domain_expiry_notification('sms', notification_settings.sms, domain_status)
            except Exception as notify_error:
                logger.error(f"Error sending notifications for {domain}: {str(notify_error)}")
                # Continue even if notification fails

        return domain_status

    except Exception as e:
        # Handle any errors in the WHOIS data processing
        logger.error(f"Error checking domain expiry for {domain}: {str(e)}", exc_info=True)

        # Get ping status if possible
        try:
            ping_result = check_ping(domain)
            ping_status = ping_result.get("status", "unknown")
        except Exception:
            ping_status = "unknown"

        # Create error status
        error_status = DomainStatus(
            name=domain,
            days_remaining=default_days_remaining,
            expiry_date=default_expiry_date,
            registrar=f"{default_registrar} (Error: {str(e)[:50]}...)" if len(str(e)) > 50 else f"{default_registrar} (Error: {str(e)})",
            status=default_status,
            ping_status=ping_status
        )

        # Cache the error result with a shorter expiry time (1 hour)
        try:
            cache_key = f"domain_expiry_{domain}"
            # Convert datetime to string for JSON serialization
            expiry_date_str = default_expiry_date.isoformat() if default_expiry_date else None

            cache_data = {
                'days_remaining': default_days_remaining,
                'expiry_date': expiry_date_str,  # Store as ISO format string
                'registrar': f"{default_registrar} (Error retrieving data)",
                'status': default_status
            }
            # Cache for 1 hour instead of 24 hours
            db.set_cache(cache_key, cache_data, 3600)
        except Exception as cache_error:
            logger.error(f"Error caching error status for {domain}: {str(cache_error)}")
            # Continue even if caching fails

        return error_status



# SSL Certificate cache - using database cache
SSL_CACHE_EXPIRY = 3600  # 1 hour in seconds

def get_cached_ssl_data(domain):
    """Get SSL certificate data from cache if available and not expired"""
    cache_key = f"ssl_{domain}"
    cached_data = db.get_cache(cache_key)

    if cached_data:
        logger.debug(f"Using cached SSL data for {domain}")

        # Convert expiry_date string back to datetime if needed
        if 'expiry_date' in cached_data and isinstance(cached_data['expiry_date'], str) and cached_data['expiry_date']:
            try:
                cached_data['expiry_date'] = datetime.fromisoformat(cached_data['expiry_date'])
                logger.debug(f"Successfully converted expiry_date string to datetime for {domain}")
            except ValueError as e:
                logger.warning(f"Could not parse expiry_date from cache for {domain}: {str(e)}")
                return None
            except Exception as e:
                logger.warning(f"Unexpected error parsing expiry_date for {domain}: {str(e)}")
                return None

        return cached_data

    return None

def update_ssl_status(domain, warning_threshold):
    """Update the status of cached SSL certificate data based on the new warning threshold"""
    cache_key = f"ssl_{domain}"
    cached_data = db.get_cache(cache_key)

    if not cached_data:
        logger.debug(f"No cached SSL data found for {domain}")
        return False

    # Get days remaining
    try:
        days_remaining = int(cached_data.get('days_remaining', -1))
    except (ValueError, TypeError):
        logger.warning(f"Invalid days_remaining in SSL cache for {domain}: {cached_data.get('days_remaining')}. Cannot update status.")
        return False

    # Calculate new status based on days remaining and new warning threshold
    old_status = cached_data.get('status')

    # Only update status if it's not an error
    if old_status != 'error':
        if days_remaining <= 0:
            new_status = 'expired'
        elif days_remaining <= warning_threshold:
            new_status = 'warning'
        else:
            new_status = 'valid'

        # Always update the cache with the new status, even if it hasn't changed
        # This ensures the warning threshold is consistently applied
        logger.info(f"Updating SSL status for {domain} from {old_status} to {new_status} (days remaining: {days_remaining}, new threshold: {warning_threshold})")
        cached_data['status'] = new_status
        db.set_cache(cache_key, cached_data, SSL_CACHE_EXPIRY)

        # Return True if the status changed
        return old_status != new_status

    return False

def update_domain_expiry_status(domain, warning_threshold):
    """Update the status of cached domain expiry data based on the new warning threshold"""
    cache_key = f"domain_expiry_{domain}"
    cached_data = db.get_cache(cache_key)

    if not cached_data:
        logger.debug(f"No cached domain expiry data found for {domain}")
        return False

    # Get days remaining
    try:
        days_remaining = int(cached_data.get('days_remaining', -1))
    except (ValueError, TypeError):
        logger.warning(f"Invalid days_remaining in domain expiry cache for {domain}: {cached_data.get('days_remaining')}. Cannot update status.")
        return False

    # Calculate new status based on days remaining and new warning threshold
    old_status = cached_data.get('status')

    # Only update status if it's not an error
    if old_status != 'error':
        if days_remaining <= 0:
            new_status = 'expired'
        elif days_remaining <= warning_threshold:
            new_status = 'warning'
        else:
            new_status = 'valid'

        # Always update the cache with the new status, even if it hasn't changed
        # This ensures the warning threshold is consistently applied
        logger.info(f"Updating domain expiry status for {domain} from {old_status} to {new_status} (days remaining: {days_remaining}, new threshold: {warning_threshold})")
        cached_data['status'] = new_status
        db.set_cache(cache_key, cached_data, DOMAIN_EXPIRY_CACHE_EXPIRY)

        # Return True if the status changed
        return old_status != new_status

    return False

def cache_ssl_data(domain, cert_status):
    """Cache SSL certificate data for a domain"""
    cache_key = f"ssl_{domain}"

    # Convert datetime to string for JSON serialization
    expiry_date_str = cert_status.expiry_date.isoformat() if cert_status.expiry_date else None

    # Prepare data for caching
    cache_data = {
        'days_remaining': cert_status.days_remaining,
        'expiry_date': expiry_date_str,  # Store as ISO format string
        'status': cert_status.status
    }

    # Log what we're caching
    logger.debug(f"Caching SSL data for {domain}: days_remaining={cert_status.days_remaining}, " +
                f"expiry_date={expiry_date_str}, status={cert_status.status}")

    # Cache the data
    db.set_cache(cache_key, cache_data, SSL_CACHE_EXPIRY)

def check_certificate(domain: str) -> CertificateStatus:
    """Check SSL certificate expiry date using Python's ssl module with caching"""
    logger.info(f"Checking SSL certificate for {domain}")

    # Check if we have valid cached data
    cached_data = get_cached_ssl_data(domain)
    if cached_data:
        logger.info(f"Using cached SSL data for {domain}: {cached_data}")

        # Check ping status (always fresh)
        ping_result = check_ping(domain)

        # Ensure the status is not 'unknown' or 'checking'
        status = cached_data['status']
        if status not in ['valid', 'warning', 'expired', 'error']:
            logger.warning(f"Invalid status '{status}' in cached data for {domain}, forcing a fresh check")
            # Clear the cache and continue to perform a fresh check
            db.clear_cache(f"ssl_{domain}")
        else:
            # Return the valid cached data
            return CertificateStatus(
                domain=domain,
                days_remaining=cached_data['days_remaining'],
                expiry_date=cached_data['expiry_date'],
                status=cached_data['status'],
                ping_status=ping_result["status"]
            )

    try:
        import ssl
        import socket
        from datetime import datetime

        logger.info(f"Starting SSL check for {domain}")

        # Create a context with default verification options
        context = ssl.create_default_context()
        # Set minimum TLS version to TLSv1.2 for security
        context.minimum_version = ssl.TLSVersion.TLSv1_2

        logger.info(f"Created SSL context for {domain} with minimum TLS version set to TLSv1.2")

        # Connect to the server with a shorter timeout (2 seconds instead of 5)
        logger.info(f"Attempting to connect to {domain}:443 with 2 second timeout")
        with socket.create_connection((domain, 443), timeout=2) as sock:
            logger.info(f"Successfully connected to {domain}:443")
            # Set a timeout on the SSL handshake as well
            sock.settimeout(2)
            with context.wrap_socket(sock, server_hostname=domain) as ssock:
                logger.info(f"Successfully established SSL connection to {domain}")

                # Get the certificate
                cert = ssock.getpeercert()
                logger.info(f"Retrieved certificate for {domain}: {cert}")

                # Extract expiry date
                expiry_date_tuple = cert['notAfter']
                logger.info(f"Certificate notAfter date: {expiry_date_tuple}")

                # Format: 'May 30 00:00:00 2023 GMT'
                expiry_date = datetime.strptime(expiry_date_tuple, '%b %d %H:%M:%S %Y %Z')
                days_remaining = (expiry_date - datetime.now()).days

                logger.info(f"Certificate for {domain} expires on {expiry_date}, {days_remaining} days remaining")

                # Get warning threshold from app settings - always get fresh settings
                app_settings = get_app_settings()

                # Ensure warning_threshold_days is an integer
                try:
                    warning_threshold = int(app_settings.warning_threshold_days)
                    logger.debug(f"Using warning threshold of {warning_threshold} days for SSL certificate check of {domain}")
                except (ValueError, TypeError):
                    logger.warning(f"Invalid warning_threshold_days: {app_settings.warning_threshold_days}. Using default value of 10.")
                    warning_threshold = 10

                status = 'valid'
                if days_remaining <= 0:
                    status = 'expired'
                    logger.warning(f"Certificate for {domain} has expired")
                elif days_remaining <= warning_threshold:
                    status = 'warning'
                    logger.warning(f"Certificate for {domain} will expire in {days_remaining} days (warning threshold: {warning_threshold} days)")

                # Check ping status
                ping_result = check_ping(domain)

                cert_status = CertificateStatus(
                    domain=domain,
                    days_remaining=days_remaining,
                    expiry_date=expiry_date,
                    status=status,
                    ping_status=ping_result["status"]
                )

                # Cache the successful result
                cache_ssl_data(domain, cert_status)

                # Send notifications if certificate is in warning or expired state
                if status in ['warning', 'expired']:
                    # Get notification settings
                    notification_settings = get_notification_settings()

                    # Check if we should send a notification based on previous notifications
                    should_notify = db.should_send_notification(domain, 'ssl', status)

                    if should_notify:
                        logger.info(f"Sending notifications for {domain} certificate ({status})")
                        notifications_sent = False

                        # Send notifications to all enabled platforms
                        if notification_settings.email.get('enabled', False):
                            logger.debug(f"Sending email notification for {domain}")
                            success, message = notifications_module.send_certificate_expiry_notification('email', notification_settings.email, cert_status)
                            if success:
                                notifications_sent = True
                                logger.info(f"Email notification sent for {domain}: {message}")
                            else:
                                logger.error(f"Failed to send email notification for {domain}: {message}")

                        if notification_settings.teams.get('enabled', False):
                            logger.debug(f"Sending Teams notification for {domain}")
                            success, message = notifications_module.send_certificate_expiry_notification('teams', notification_settings.teams, cert_status)
                            if success:
                                notifications_sent = True
                                logger.info(f"Teams notification sent for {domain}: {message}")
                            else:
                                logger.error(f"Failed to send Teams notification for {domain}: {message}")

                        if notification_settings.slack.get('enabled', False):
                            logger.debug(f"Sending Slack notification for {domain}")
                            success, message = notifications_module.send_certificate_expiry_notification('slack', notification_settings.slack, cert_status)
                            if success:
                                notifications_sent = True
                                logger.info(f"Slack notification sent for {domain}: {message}")
                            else:
                                logger.error(f"Failed to send Slack notification for {domain}: {message}")

                        if notification_settings.discord.get('enabled', False):
                            logger.debug(f"Sending Discord notification for {domain}")
                            success, message = notifications_module.send_certificate_expiry_notification('discord', notification_settings.discord, cert_status)
                            if success:
                                notifications_sent = True
                                logger.info(f"Discord notification sent for {domain}: {message}")
                            else:
                                logger.error(f"Failed to send Discord notification for {domain}: {message}")

                        if notification_settings.telegram.get('enabled', False):
                            logger.debug(f"Sending Telegram notification for {domain}")
                            success, message = notifications_module.send_certificate_expiry_notification('telegram', notification_settings.telegram, cert_status)
                            if success:
                                notifications_sent = True
                                logger.info(f"Telegram notification sent for {domain}: {message}")
                            else:
                                logger.error(f"Failed to send Telegram notification for {domain}: {message}")

                        if notification_settings.webhook.get('enabled', False):
                            logger.debug(f"Sending Webhook notification for {domain}")
                            success, message = notifications_module.send_certificate_expiry_notification('webhook', notification_settings.webhook, cert_status)
                            if success:
                                notifications_sent = True
                                logger.info(f"Webhook notification sent for {domain}: {message}")
                            else:
                                logger.error(f"Failed to send Webhook notification for {domain}: {message}")

                        if notification_settings.sms.get('enabled', False):
                            logger.debug(f"Sending SMS notification for {domain}")
                            success, message = notifications_module.send_certificate_expiry_notification('sms', notification_settings.sms, cert_status)
                            if success:
                                notifications_sent = True
                                logger.info(f"SMS notification sent for {domain}: {message}")
                            else:
                                logger.error(f"Failed to send SMS notification for {domain}: {message}")

                        # Log the notification if any were sent successfully
                        if notifications_sent:
                            db.log_notification_sent(domain, 'ssl', status)
                            logger.info(f"Logged notification for {domain} SSL certificate ({status})")
                    else:
                        logger.info(f"Skipping notification for {domain} SSL certificate ({status}) - already sent recently")

                return cert_status
    except ssl.SSLError as e:
        logger.error(f"SSL Error checking certificate for {domain}: {str(e)}", exc_info=True)
        logger.info(f"Attempting to ping {domain} after SSL error")
        ping_result = check_ping(domain)
        logger.info(f"Ping result for {domain} after SSL error: {ping_result}")

        error_status = CertificateStatus(
            domain=domain,
            days_remaining=-1,
            expiry_date=datetime.now(),
            status='error',
            ping_status=ping_result["status"]
        )

        # Cache the error result to prevent repeated failures
        cache_ssl_data(domain, error_status)

        return error_status
    except socket.gaierror as e:
        logger.error(f"DNS resolution error for {domain}: {str(e)}", exc_info=True)
        logger.info(f"Attempting to ping {domain} after DNS error")
        ping_result = check_ping(domain)
        logger.info(f"Ping result for {domain} after DNS error: {ping_result}")

        error_status = CertificateStatus(
            domain=domain,
            days_remaining=-1,
            expiry_date=datetime.now(),
            status='error',
            ping_status=ping_result["status"]
        )

        # Cache the error result to prevent repeated failures
        cache_ssl_data(domain, error_status)

        return error_status
    except socket.timeout as e:
        logger.error(f"Connection timeout for {domain}: {str(e)}", exc_info=True)
        logger.info(f"Attempting to ping {domain} after timeout")
        ping_result = check_ping(domain)
        logger.info(f"Ping result for {domain} after timeout: {ping_result}")

        error_status = CertificateStatus(
            domain=domain,
            days_remaining=-1,
            expiry_date=datetime.now(),
            status='error',
            ping_status=ping_result["status"]
        )

        # Cache the error result to prevent repeated failures
        cache_ssl_data(domain, error_status)

        return error_status
    except Exception as e:
        logger.error(f"Unexpected error checking certificate for {domain}: {str(e)}", exc_info=True)
        logger.info(f"Attempting to ping {domain} after unexpected error")
        # Even if certificate check fails, try to ping the domain
        ping_result = check_ping(domain)
        logger.info(f"Ping result for {domain} after unexpected error: {ping_result}")

        error_status = CertificateStatus(
            domain=domain,
            days_remaining=-1,
            expiry_date=datetime.now(),
            status='error',
            ping_status=ping_result["status"]
        )

        # Cache the error result to prevent repeated failures
        cache_ssl_data(domain, error_status)

        return error_status

def validate_domain(domain):
    """Validate that the domain is a valid domain name or IP address."""
    domain_regex = re.compile(
        r"^(?:[a-zA-Z0-9-]{1,63}\.)+[a-zA-Z]{2,63}$"  # Domain name
        r"|^(?:\d{1,3}\.){3}\d{1,3}$"  # IPv4 address
    )
    if not domain_regex.match(domain):
        raise ValueError(f"Invalid domain: {domain}")
    return domain
    """Clean a domain name by removing protocol, trailing slashes, and paths"""
    if not domain:
        return ""

    # Clean the domain (remove http://, https://, trailing slashes)
    domain = domain.lower().strip()
    if domain.startswith('http://'):
        domain = domain[7:]
    elif domain.startswith('https://'):
        domain = domain[8:]

    # Remove any path after domain
    domain = domain.split('/')[0]

    return domain

def is_valid_domain(domain):
    """Check if a domain name is valid"""
    if not domain:
        return False

    # Clean the domain first
    domain = clean_domain_name(domain)

    # Simple regex for domain validation
    pattern = r'^([a-zA-Z0-9]([a-zA-Z0-9\-]{0,61}[a-zA-Z0-9])?\.)+[a-zA-Z]{2,}$'

    # Allow IP addresses as well
    ip_pattern = r'^(\d{1,3}\.){3}\d{1,3}$'

    return bool(re.match(pattern, domain) or re.match(ip_pattern, domain))

def get_ssl_stats(certificates):
    """Calculate SSL certificate statistics"""
    total = len(certificates)
    valid = sum(1 for cert in certificates if cert.status == 'valid')
    warning = sum(1 for cert in certificates if cert.status == 'warning')
    expired = sum(1 for cert in certificates if cert.status == 'expired')
    error = sum(1 for cert in certificates if cert.status == 'error')

    return Stats(
        total=total,
        valid=valid,
        warning=warning,
        expired=expired,
        error=error
    )

def get_domain_stats(domains):
    """Calculate domain expiry statistics"""
    total = len(domains)
    valid = sum(1 for domain in domains if domain.status == 'valid')
    warning = sum(1 for domain in domains if domain.status == 'warning')
    expired = sum(1 for domain in domains if domain.status == 'expired')
    error = sum(1 for domain in domains if domain.status == 'error')

    return Stats(
        total=total,
        valid=valid,
        warning=warning,
        expired=expired,
        error=error
    )

def get_ping_hosts():
    """Get all ping hosts from config"""
    config = load_config()
    return config.get('ping_hosts', [])

def check_ping_hosts():
    """Check all ping hosts and return their status"""
    hosts = get_ping_hosts()
    results = []

    for host_entry in hosts:
        host = host_entry.get('host', '')
        if not host:
            continue

        ping_result = check_ping(host)

        # Get response history from config
        response_history = host_entry.get('response_history', [])

        # Add current response time to history if up
        if ping_result["status"] == "up":
            if 'response_history' not in host_entry:
                host_entry['response_history'] = []

            host_entry['response_history'].append(ping_result["response_time"])
            # Keep only the last 20 entries
            host_entry['response_history'] = host_entry['response_history'][-20:]
            response_history = host_entry['response_history']

        results.append(PingStatus(
            host=host,
            status=ping_result["status"],
            last_checked=datetime.now(),
            response_time=ping_result["response_time"],
            response_history=response_history
        ))

    return results

def get_ping_stats(ping_results):
    """Calculate ping statistics"""
    total = len(ping_results)
    up = sum(1 for result in ping_results if result['status'] == 'up')
    down = sum(1 for result in ping_results if result['status'] == 'down')
    unknown = sum(1 for result in ping_results if result['status'] == 'unknown')

    return PingStats(
        total=total,
        up=up,
        down=down,
        unknown=unknown
    )

def get_recent_alerts(certificates, domains, limit=5):
    """Get recent alerts from both SSL certificates and domain expiry"""
    alerts = []

    # Add SSL certificate alerts
    for cert in certificates:
        if cert.status in ['warning', 'expired', 'error']:
            message = ""
            if cert.status == 'warning':
                message = f"Certificate will expire in {cert.days_remaining} days"
            elif cert.status == 'expired':
                message = "Certificate has expired"
            else:
                message = "Error checking certificate"

            alerts.append(Alert(
                domain=cert.domain,
                type='ssl',
                status=cert.status,
                message=message,
                date=datetime.now().strftime('%Y-%m-%d')
            ))

    # Add domain expiry alerts
    for domain in domains:
        if domain.status in ['warning', 'expired', 'error']:
            message = ""
            if domain.status == 'warning':
                message = f"Domain will expire in {domain.days_remaining} days"
            elif domain.status == 'expired':
                message = "Domain has expired"
            else:
                message = "Error checking domain"

            alerts.append(Alert(
                domain=domain.name,
                type='domain',
                status=domain.status,
                message=message,
                date=datetime.now().strftime('%Y-%m-%d')
            ))

    # Sort by status severity (expired, warning, error) and limit
    status_priority = {'expired': 0, 'warning': 1, 'error': 2}
    alerts.sort(key=lambda x: status_priority.get(x.status, 3))

    return alerts[:limit]

def generate_alert_id(alert_type, domain, status):
    """Generate a unique ID for an alert based on its properties"""
    return f"{alert_type.lower()}:{domain}:{status.lower()}"

def get_alert_details(alert_id):
    """Get details for an alert by its ID"""
    config = load_config()

    # Get alert details
    alert_details = None

    # Check SSL certificate alerts
    for entry in config.get('ssl_domains', []):
        domain_name = entry.get('url')
        cert_status = check_certificate(domain_name)

        if cert_status.status in ['warning', 'expired', 'error']:
            temp_alert_id = generate_alert_id('SSL', domain_name, cert_status.status)
            if temp_alert_id == alert_id:
                alert_details = {
                    'id': alert_id,
                    'type': 'SSL',
                    'domain': domain_name,
                    'status': cert_status.status,
                    'message': f'SSL certificate for {domain_name} will expire in {cert_status.days_remaining} days' if cert_status.status == 'warning' else
                              f'SSL certificate for {domain_name} has expired' if cert_status.status == 'expired' else
                              f'Error checking SSL certificate for {domain_name}'
                }
                break

    # If not found, check domain expiry alerts
    if not alert_details:
        for entry in config.get('domain_expiry', []):
            domain_name = entry.get('name')
            domain_status = check_domain_expiry(domain_name)

            if domain_status.status in ['warning', 'expired', 'error']:
                temp_alert_id = generate_alert_id('Domain', domain_name, domain_status.status)
                if temp_alert_id == alert_id:
                    alert_details = {
                        'id': alert_id,
                        'type': 'Domain',
                        'domain': domain_name,
                        'status': domain_status.status,
                        'message': f'Domain {domain_name} will expire in {domain_status.days_remaining} days' if domain_status.status == 'warning' else
                                  f'Domain {domain_name} has expired' if domain_status.status == 'expired' else
                                  f'Error checking expiry for domain {domain_name}'
                    }
                    break

    # If still not found, check ping alerts
    if not alert_details:
        for entry in config.get('ping_hosts', []):
            domain_name = entry.get('host')
            ping_result = check_ping(domain_name)

            if ping_result['status'] == 'down':
                temp_alert_id = generate_alert_id('Ping', domain_name, 'down')
                if temp_alert_id == alert_id:
                    alert_details = {
                        'id': alert_id,
                        'type': 'Ping',
                        'domain': domain_name,
                        'status': 'down',
                        'message': f'Host {domain_name} is down'
                    }
                    break

    return alert_details

@app.route('/alerts')
@auth.login_required
def alerts():
    """Alerts page showing all system alerts"""
    start_time = time.time()
    logger.debug("Starting alerts page load")

    # Get current user and organization
    user = auth.get_current_user()
    current_org = user.get('current_organization')

    if not current_org:
        flash("You don't have access to any organizations", 'error')
        return redirect(url_for('profile'))

    # Get all alerts from the system
    alerts = []

    # Get SSL certificate alerts
    config = load_config()
    acknowledged_alerts = config.get('acknowledged_alerts', [])
    deleted_alerts = config.get('deleted_alerts', [])
    current_time = datetime.now().strftime('%Y-%m-%d %H:%M')

    # Get domains from database for current organization only
    domains_from_db = db.get_domains_by_organization(current_org['id'])

    # Process each domain
    for domain in domains_from_db:
        domain_name = domain['name']
        # Check if domain is monitored for SSL
        if domain['ssl_monitored']:
            try:
                cert_status = check_certificate(domain_name)
                logger.debug(f"SSL check for {domain_name}: status={cert_status.status}, days_remaining={cert_status.days_remaining}")

                if cert_status.status == 'warning':
                    alert_id = generate_alert_id('SSL', domain_name, 'warning')
                    # Skip if this alert has been deleted
                    if alert_id in deleted_alerts:
                        continue
                    is_acknowledged = alert_id in acknowledged_alerts
                    alerts.append({
                        'id': alert_id,
                        'type': 'SSL',
                        'icon': 'shield-exclamation',
                        'message': f'SSL certificate for {domain_name} will expire in {cert_status.days_remaining} days',
                        'time': current_time,
                        'domain': domain_name,
                        'acknowledged': is_acknowledged
                    })
                elif cert_status.status == 'expired':
                    alert_id = generate_alert_id('SSL', domain_name, 'expired')
                    # Skip if this alert has been deleted
                    if alert_id in deleted_alerts:
                        continue
                    is_acknowledged = alert_id in acknowledged_alerts
                    alerts.append({
                        'id': alert_id,
                        'type': 'SSL',
                        'icon': 'shield-x',
                        'message': f'SSL certificate for {domain_name} has expired',
                        'time': current_time,
                        'domain': domain_name,
                        'acknowledged': is_acknowledged
                    })
                elif cert_status.status == 'error':
                    alert_id = generate_alert_id('SSL', domain_name, 'error')
                    # Skip if this alert has been deleted
                    if alert_id in deleted_alerts:
                        continue
                    is_acknowledged = alert_id in acknowledged_alerts
                    alerts.append({
                        'id': alert_id,
                        'type': 'Error',
                        'icon': 'exclamation-triangle',
                        'message': f'Error checking SSL certificate for {domain_name}',
                        'time': current_time,
                        'domain': domain_name,
                        'acknowledged': is_acknowledged
                    })
            except Exception as e:
                logger.error(f"Error checking SSL certificate for {domain_name}: {str(e)}")
                # Create an error alert for this domain
                alert_id = generate_alert_id('SSL', domain_name, 'error')
                # Skip if this alert has been deleted
                if alert_id in deleted_alerts:
                    continue
                is_acknowledged = alert_id in acknowledged_alerts
                alerts.append({
                    'id': alert_id,
                    'type': 'Error',
                    'icon': 'exclamation-triangle',
                    'message': f'Error checking SSL certificate for {domain_name}',
                    'time': current_time,
                    'domain': domain_name,
                    'acknowledged': is_acknowledged
                })

        # Check if domain is monitored for expiry
        if domain['expiry_monitored']:
            try:
                domain_status = check_domain_expiry(domain_name)
                logger.debug(f"Domain expiry check for {domain_name}: status={domain_status.status}, days_remaining={domain_status.days_remaining}")

                if domain_status.status == 'warning':
                    alert_id = generate_alert_id('Domain', domain_name, 'warning')
                    # Skip if this alert has been deleted
                    if alert_id in deleted_alerts:
                        continue
                    is_acknowledged = alert_id in acknowledged_alerts
                    alerts.append({
                        'id': alert_id,
                        'type': 'Domain',
                        'icon': 'calendar-exclamation',
                        'message': f'Domain {domain_name} will expire in {domain_status.days_remaining} days',
                        'time': current_time,
                        'domain': domain_name,
                        'acknowledged': is_acknowledged
                    })
                elif domain_status.status == 'expired':
                    alert_id = generate_alert_id('Domain', domain_name, 'expired')
                    # Skip if this alert has been deleted
                    if alert_id in deleted_alerts:
                        continue
                    is_acknowledged = alert_id in acknowledged_alerts
                    alerts.append({
                        'id': alert_id,
                        'type': 'Domain',
                        'icon': 'calendar-x',
                        'message': f'Domain {domain_name} has expired',
                        'time': current_time,
                        'domain': domain_name,
                        'acknowledged': is_acknowledged
                    })
                elif domain_status.status == 'error':
                    alert_id = generate_alert_id('Domain', domain_name, 'error')
                    # Skip if this alert has been deleted
                    if alert_id in deleted_alerts:
                        continue
                    is_acknowledged = alert_id in acknowledged_alerts
                    alerts.append({
                        'id': alert_id,
                        'type': 'Error',
                        'icon': 'exclamation-triangle',
                        'message': f'Error checking expiry for domain {domain_name}',
                        'time': current_time,
                        'domain': domain_name,
                        'acknowledged': is_acknowledged
                    })
            except Exception as e:
                logger.error(f"Error checking domain expiry for {domain_name}: {str(e)}")
                # Create an error alert for this domain
                alert_id = generate_alert_id('Domain', domain_name, 'error')
                # Skip if this alert has been deleted
                if alert_id in deleted_alerts:
                    continue
                is_acknowledged = alert_id in acknowledged_alerts
                alerts.append({
                    'id': alert_id,
                    'type': 'Error',
                    'icon': 'exclamation-triangle',
                    'message': f'Error checking expiry for domain {domain_name}',
                    'time': current_time,
                    'domain': domain_name,
                    'acknowledged': is_acknowledged
                })

        # Check if domain is monitored for ping
        if domain['ping_monitored']:
            try:
                # Always do a fresh ping check
                ping_result = check_ping(domain_name)
                ping_status = ping_result['status']
                logger.debug(f"Ping check for {domain_name}: status={ping_status}")

                if ping_status == 'down':
                    alert_id = generate_alert_id('Ping', domain_name, 'down')
                    # Skip if this alert has been deleted
                    if alert_id in deleted_alerts:
                        continue
                    is_acknowledged = alert_id in acknowledged_alerts
                    alerts.append({
                        'id': alert_id,
                        'type': 'Ping',
                        'icon': 'wifi-off',
                        'message': f'Host {domain_name} is down',
                        'time': current_time,
                        'domain': domain_name,
                        'acknowledged': is_acknowledged
                    })
            except Exception as e:
                logger.error(f"Error checking ping for {domain_name}: {str(e)}")
                # Create an error alert for this domain
                alert_id = generate_alert_id('Ping', domain_name, 'error')
                # Skip if this alert has been deleted
                if alert_id in deleted_alerts:
                    continue
                is_acknowledged = alert_id in acknowledged_alerts
                alerts.append({
                    'id': alert_id,
                    'type': 'Error',
                    'icon': 'exclamation-triangle',
                    'message': f'Error checking ping for {domain_name}',
                    'time': current_time,
                    'domain': domain_name,
                    'acknowledged': is_acknowledged
                })

    # Sort alerts by acknowledgment status (unacknowledged first) and then by time (newest first)
    alerts.sort(key=lambda x: (x['acknowledged'], x['time']))

    end_time = time.time()
    logger.debug(f"Alerts page loaded in {end_time - start_time:.2f} seconds")
    logger.debug(f"Number of alerts found: {len(alerts)}")
    for alert in alerts:
        logger.debug(f"Alert: {alert['id']} - {alert['message']} - Acknowledged: {alert['acknowledged']}")

    return render_template('alerts.html', alerts=alerts)

@app.route('/acknowledge_alert/<alert_id>', methods=['POST'])
def acknowledge_alert(alert_id):
    """Acknowledge an alert"""
    config = load_config()
    success = False
    message = ""

    if 'acknowledged_alerts' not in config:
        config['acknowledged_alerts'] = []

    if alert_id not in config['acknowledged_alerts']:
        # Get alert details before acknowledging
        alert_details = None

        # Get SSL certificate alerts
        for entry in config.get('ssl_domains', []):
            domain_name = entry.get('url')
            cert_status = check_certificate(domain_name)

            if cert_status.status in ['warning', 'expired', 'error']:
                temp_alert_id = generate_alert_id('SSL', domain_name, cert_status.status)
                if temp_alert_id == alert_id:
                    alert_details = {
                        'id': alert_id,
                        'type': 'SSL',
                        'domain': domain_name,
                        'status': cert_status.status,
                        'message': f'SSL certificate for {domain_name} will expire in {cert_status.days_remaining} days' if cert_status.status == 'warning' else
                                  f'SSL certificate for {domain_name} has expired' if cert_status.status == 'expired' else
                                  f'Error checking SSL certificate for {domain_name}'
                    }
                    break

        # If not found, check domain expiry alerts
        if not alert_details:
            for entry in config.get('domain_expiry', []):
                domain_name = entry.get('name')
                domain_status = check_domain_expiry(domain_name)

                if domain_status.status in ['warning', 'expired', 'error']:
                    temp_alert_id = generate_alert_id('Domain', domain_name, domain_status.status)
                    if temp_alert_id == alert_id:
                        alert_details = {
                            'id': alert_id,
                            'type': 'Domain',
                            'domain': domain_name,
                            'status': domain_status.status,
                            'message': f'Domain {domain_name} will expire in {domain_status.days_remaining} days' if domain_status.status == 'warning' else
                                      f'Domain {domain_name} has expired' if domain_status.status == 'expired' else
                                      f'Error checking expiry for domain {domain_name}'
                        }
                        break

        # If still not found, check ping alerts
        if not alert_details:
            for entry in config.get('ping_hosts', []):
                domain_name = entry.get('host')
                ping_result = check_ping(domain_name)

                if ping_result['status'] == 'down':
                    temp_alert_id = generate_alert_id('Ping', domain_name, 'down')
                    if temp_alert_id == alert_id:
                        alert_details = {
                            'id': alert_id,
                            'type': 'Ping',
                            'domain': domain_name,
                            'status': 'down',
                            'message': f'Host {domain_name} is down'
                        }
                        break

        if alert_details:
            # Add to acknowledged alerts
            config['acknowledged_alerts'].append(alert_id)
            save_config(config)

            # Record in alert history
            import database as db
            current_user = auth.get_current_user()
            user_id = current_user['id'] if current_user else None
            username = current_user['username'] if current_user else 'System'

            # Get current organization
            current_org = current_user.get('current_organization') if current_user else None
            organization_id = current_org['id'] if current_org else None

            db.add_alert_history(
                alert_id=alert_id,
                domain_name=alert_details['domain'],
                alert_type=alert_details['type'].lower(),
                status=alert_details.get('status', 'warning'),
                message=alert_details['message'],
                action='acknowledged',
                user_id=user_id,
                username=username
            )

            # Log the alert acknowledgment action
            if user_id:
                db.log_user_action(
                    user_id=user_id,
                    username=username,
                    action_type='acknowledge',
                    resource_type='alert',
                    resource_id=alert_id,
                    resource_name=alert_details['domain'],
                    details=f"Acknowledged {alert_details['type']} alert: {alert_details['message']}",
                    ip_address=request.remote_addr,
                    organization_id=organization_id
                )

            success = True
            message = f"Alert '{alert_details['message']}' acknowledged"
        else:
            message = "Alert not found"
    else:
        success = True
        message = "Alert already acknowledged"

    # Check if this is an AJAX request
    if request.headers.get('X-Requested-With') == 'XMLHttpRequest':
        return jsonify({
            'success': success,
            'message': message
        })

    # For regular form submissions, flash the message and redirect
    if success:
        flash(message, 'success')
    else:
        flash(message, 'error')

    return redirect(url_for('alerts'))

@app.route('/health')
def health_check():
    return jsonify({'status': 'healthy'}), 200

@app.route('/unacknowledge_alert/<alert_id>', methods=['POST'])
def unacknowledge_alert(alert_id):
    """Remove acknowledgment from an alert"""
    config = load_config()
    success = False
    message = ""

    if 'acknowledged_alerts' in config and alert_id in config['acknowledged_alerts']:
        # Get alert details before unacknowledging
        alert_details = None

        # Get SSL certificate alerts
        for entry in config.get('ssl_domains', []):
            domain_name = entry.get('url')
            cert_status = check_certificate(domain_name)

            if cert_status.status in ['warning', 'expired', 'error']:
                temp_alert_id = generate_alert_id('SSL', domain_name, cert_status.status)
                if temp_alert_id == alert_id:
                    alert_details = {
                        'id': alert_id,
                        'type': 'SSL',
                        'domain': domain_name,
                        'status': cert_status.status,
                        'message': f'SSL certificate for {domain_name} will expire in {cert_status.days_remaining} days' if cert_status.status == 'warning' else
                                  f'SSL certificate for {domain_name} has expired' if cert_status.status == 'expired' else
                                  f'Error checking SSL certificate for {domain_name}'
                    }
                    break

        # If not found, check domain expiry alerts
        if not alert_details:
            for entry in config.get('domain_expiry', []):
                domain_name = entry.get('name')
                domain_status = check_domain_expiry(domain_name)

                if domain_status.status in ['warning', 'expired', 'error']:
                    temp_alert_id = generate_alert_id('Domain', domain_name, domain_status.status)
                    if temp_alert_id == alert_id:
                        alert_details = {
                            'id': alert_id,
                            'type': 'Domain',
                            'domain': domain_name,
                            'status': domain_status.status,
                            'message': f'Domain {domain_name} will expire in {domain_status.days_remaining} days' if domain_status.status == 'warning' else
                                      f'Domain {domain_name} has expired' if domain_status.status == 'expired' else
                                      f'Error checking expiry for domain {domain_name}'
                        }
                        break

        # If still not found, check ping alerts
        if not alert_details:
            for entry in config.get('ping_hosts', []):
                domain_name = entry.get('host')
                ping_result = check_ping(domain_name)

                if ping_result['status'] == 'down':
                    temp_alert_id = generate_alert_id('Ping', domain_name, 'down')
                    if temp_alert_id == alert_id:
                        alert_details = {
                            'id': alert_id,
                            'type': 'Ping',
                            'domain': domain_name,
                            'status': 'down',
                            'message': f'Host {domain_name} is down'
                        }
                        break

        # Remove from acknowledged alerts
        config['acknowledged_alerts'].remove(alert_id)
        save_config(config)

        # Record in alert history
        if alert_details:
            import database as db
            current_user = auth.get_current_user()
            user_id = current_user['id'] if current_user else None
            username = current_user['username'] if current_user else 'System'

            db.add_alert_history(
                alert_id=alert_id,
                domain_name=alert_details['domain'],
                alert_type=alert_details['type'].lower(),
                status=alert_details.get('status', 'warning'),
                message=alert_details['message'],
                action='unacknowledged',
                user_id=user_id,
                username=username
            )

        success = True
        message = 'Alert acknowledgment removed'
    else:
        message = 'Alert was not acknowledged'

    # Check if this is an AJAX request
    if request.headers.get('X-Requested-With') == 'XMLHttpRequest':
        return jsonify({
            'success': success,
            'message': message
        })

    # For regular form submissions, flash the message and redirect
    if success:
        flash(message, 'success')
    else:
        flash(message, 'info')

    return redirect(url_for('alerts'))

@app.route('/delete_alert/<alert_id>', methods=['POST'])
def delete_alert(alert_id):
    """Delete an acknowledged alert"""
    config = load_config()
    success = False
    message = ""

    # Only allow deletion of acknowledged alerts
    if 'acknowledged_alerts' in config and alert_id in config['acknowledged_alerts']:
        # Get alert details before deleting
        alert_details = None

        # Get SSL certificate alerts
        for entry in config.get('ssl_domains', []):
            domain_name = entry.get('url')
            cert_status = check_certificate(domain_name)

            if cert_status.status in ['warning', 'expired', 'error']:
                temp_alert_id = generate_alert_id('SSL', domain_name, cert_status.status)
                if temp_alert_id == alert_id:
                    alert_details = {
                        'id': alert_id,
                        'type': 'SSL',
                        'domain': domain_name,
                        'status': cert_status.status,
                        'message': f'SSL certificate for {domain_name} will expire in {cert_status.days_remaining} days' if cert_status.status == 'warning' else
                                  f'SSL certificate for {domain_name} has expired' if cert_status.status == 'expired' else
                                  f'Error checking SSL certificate for {domain_name}'
                    }
                    break

        # If not found, check domain expiry alerts
        if not alert_details:
            for entry in config.get('domain_expiry', []):
                domain_name = entry.get('name')
                domain_status = check_domain_expiry(domain_name)

                if domain_status.status in ['warning', 'expired', 'error']:
                    temp_alert_id = generate_alert_id('Domain', domain_name, domain_status.status)
                    if temp_alert_id == alert_id:
                        alert_details = {
                            'id': alert_id,
                            'type': 'Domain',
                            'domain': domain_name,
                            'status': domain_status.status,
                            'message': f'Domain {domain_name} will expire in {domain_status.days_remaining} days' if domain_status.status == 'warning' else
                                      f'Domain {domain_name} has expired' if domain_status.status == 'expired' else
                                      f'Error checking expiry for domain {domain_name}'
                        }
                        break

        # If still not found, check ping alerts
        if not alert_details:
            for entry in config.get('ping_hosts', []):
                domain_name = entry.get('host')
                ping_result = check_ping(domain_name)

                if ping_result['status'] == 'down':
                    temp_alert_id = generate_alert_id('Ping', domain_name, 'down')
                    if temp_alert_id == alert_id:
                        alert_details = {
                            'id': alert_id,
                            'type': 'Ping',
                            'domain': domain_name,
                            'status': 'down',
                            'message': f'Host {domain_name} is down'
                        }
                        break

        # Remove from acknowledged alerts
        config['acknowledged_alerts'].remove(alert_id)

        # Add to deleted alerts list
        if 'deleted_alerts' not in config:
            config['deleted_alerts'] = []

        if alert_id not in config['deleted_alerts']:
            config['deleted_alerts'].append(alert_id)

        save_config(config)

        # Record in alert history
        if alert_details:
            import database as db
            current_user = auth.get_current_user()
            user_id = current_user['id'] if current_user else None
            username = current_user['username'] if current_user else 'System'

            db.add_alert_history(
                alert_id=alert_id,
                domain_name=alert_details['domain'],
                alert_type=alert_details['type'].lower(),
                status=alert_details.get('status', 'warning'),
                message=alert_details['message'],
                action='deleted',
                user_id=user_id,
                username=username
            )

        success = True
        message = 'Alert deleted successfully'
    else:
        message = 'Only acknowledged alerts can be deleted'

    # Check if this is an AJAX request
    if request.headers.get('X-Requested-With') == 'XMLHttpRequest':
        return jsonify({
            'success': success,
            'message': message
        })

    # For regular form submissions, flash the message and redirect
    if success:
        flash(message, 'success')
    else:
        flash(message, 'warning')

    return redirect(url_for('alerts'))

@app.route('/acknowledge_all_alerts', methods=['POST'])
def acknowledge_all_alerts():
    """Acknowledge multiple alerts at once"""
    alert_ids = request.form.getlist('alert_ids')

    if not alert_ids:
        flash('No alerts selected', 'warning')
        return redirect(url_for('alerts'))

    config = load_config()

    if 'acknowledged_alerts' not in config:
        config['acknowledged_alerts'] = []

    # Add all alert IDs that aren't already acknowledged
    added_count = 0
    for alert_id in alert_ids:
        if alert_id not in config['acknowledged_alerts']:
            config['acknowledged_alerts'].append(alert_id)
            added_count += 1

    if added_count > 0:
        save_config(config)
        flash(f'Acknowledged {added_count} alerts', 'success')
    else:
        flash('All selected alerts were already acknowledged', 'info')

    return redirect(url_for('alerts'))

@app.route('/bulk_acknowledge_alerts', methods=['POST'])
@auth.login_required
def bulk_acknowledge_alerts():
    """Acknowledge multiple selected alerts"""
    alert_ids = request.form.getlist('alert_ids')
    if not alert_ids:
        flash('No alerts selected', 'error')
        return redirect(url_for('alerts'))

    config = load_config()
    if 'acknowledged_alerts' not in config:
        config['acknowledged_alerts'] = []

    # Get current user
    current_user = auth.get_current_user()
    username = current_user.get('username', 'Unknown')
    user_id = current_user.get('id')

    # Acknowledge each alert
    acknowledged_count = 0
    for alert_id in alert_ids:
        if alert_id not in config['acknowledged_alerts']:
            config['acknowledged_alerts'].append(alert_id)
            acknowledged_count += 1

            # Record in alert history
            alert_details = get_alert_details(alert_id)
            if alert_details:
                db.add_alert_history(
                    alert_id=alert_id,
                    domain_name=alert_details.get('domain', 'Unknown'),
                    alert_type=alert_details.get('type', 'Unknown').lower(),
                    status=alert_details.get('status', 'Unknown'),
                    message=alert_details.get('message', 'Unknown'),
                    action='acknowledged',
                    user_id=user_id,
                    username=username
                )

    # Save config
    save_config(config)

    if acknowledged_count > 0:
        flash(f'Successfully acknowledged {acknowledged_count} alert(s)', 'success')
    else:
        flash('No alerts were acknowledged', 'info')

    return redirect(url_for('alerts'))

@app.route('/bulk_unacknowledge_alerts', methods=['POST'])
@auth.login_required
def bulk_unacknowledge_alerts():
    """Remove acknowledgment from multiple selected alerts"""
    alert_ids = request.form.getlist('alert_ids')
    if not alert_ids:
        flash('No alerts selected', 'error')
        return redirect(url_for('alerts'))

    config = load_config()
    if 'acknowledged_alerts' not in config:
        flash('No acknowledged alerts found', 'error')
        return redirect(url_for('alerts'))

    # Get current user
    current_user = auth.get_current_user()
    username = current_user.get('username', 'Unknown')
    user_id = current_user.get('id')

    # Unacknowledge each alert
    unacknowledged_count = 0
    for alert_id in alert_ids:
        if alert_id in config['acknowledged_alerts']:
            config['acknowledged_alerts'].remove(alert_id)
            unacknowledged_count += 1

            # Record in alert history
            alert_details = get_alert_details(alert_id)
            if alert_details:
                db.add_alert_history(
                    alert_id=alert_id,
                    domain_name=alert_details.get('domain', 'Unknown'),
                    alert_type=alert_details.get('type', 'Unknown').lower(),
                    status=alert_details.get('status', 'Unknown'),
                    message=alert_details.get('message', 'Unknown'),
                    action='unacknowledged',
                    user_id=user_id,
                    username=username
                )

    # Save config
    save_config(config)

    if unacknowledged_count > 0:
        flash(f'Successfully unacknowledged {unacknowledged_count} alert(s)', 'success')
    else:
        flash('No alerts were unacknowledged', 'info')

    return redirect(url_for('alerts'))

@app.route('/bulk_delete_alerts', methods=['POST'])
@auth.login_required
def bulk_delete_alerts():
    """Delete multiple selected alerts"""
    alert_ids = request.form.getlist('alert_ids')
    if not alert_ids:
        flash('No alerts selected', 'error')
        return redirect(url_for('alerts'))

    config = load_config()
    if 'deleted_alerts' not in config:
        config['deleted_alerts'] = []

    # Get current user
    current_user = auth.get_current_user()
    username = current_user.get('username', 'Unknown')
    user_id = current_user.get('id')

    # Delete each alert
    deleted_count = 0
    for alert_id in alert_ids:
        # Only delete acknowledged alerts
        if alert_id in config.get('acknowledged_alerts', []):
            # Move from acknowledged to deleted
            if alert_id not in config['deleted_alerts']:
                config['deleted_alerts'].append(alert_id)
                deleted_count += 1

                # Remove from acknowledged
                config['acknowledged_alerts'].remove(alert_id)

                # Record in alert history
                alert_details = get_alert_details(alert_id)
                if alert_details:
                    db.add_alert_history(
                        alert_id=alert_id,
                        domain_name=alert_details.get('domain', 'Unknown'),
                        alert_type=alert_details.get('type', 'Unknown').lower(),
                        status=alert_details.get('status', 'Unknown'),
                        message=alert_details.get('message', 'Unknown'),
                        action='deleted',
                        user_id=user_id,
                        username=username
                    )

    # Save config
    save_config(config)

    if deleted_count > 0:
        flash(f'Successfully deleted {deleted_count} alert(s)', 'success')
    else:
        flash('No alerts were deleted', 'info')

    return redirect(url_for('alerts'))

@app.route('/delete_all_acknowledged_alerts', methods=['POST'])
def delete_all_acknowledged_alerts():
    """Delete all acknowledged alerts"""
    config = load_config()

    if 'acknowledged_alerts' not in config or not config['acknowledged_alerts']:
        flash('No acknowledged alerts to delete', 'info')
        return redirect(url_for('alerts'))

    # Count the number of alerts being deleted
    deleted_count = len(config['acknowledged_alerts'])

    # Ensure deleted_alerts list exists
    if 'deleted_alerts' not in config:
        config['deleted_alerts'] = []

    # Get alert details for all acknowledged alerts
    alert_details_map = {}

    # Check SSL certificate alerts
    for entry in config.get('ssl_domains', []):
        domain_name = entry.get('url')
        cert_status = check_certificate(domain_name)

        if cert_status.status in ['warning', 'expired', 'error']:
            alert_id = generate_alert_id('SSL', domain_name, cert_status.status)
            if alert_id in config['acknowledged_alerts']:
                alert_details_map[alert_id] = {
                    'id': alert_id,
                    'type': 'SSL',
                    'domain': domain_name,
                    'status': cert_status.status,
                    'message': f'SSL certificate for {domain_name} will expire in {cert_status.days_remaining} days' if cert_status.status == 'warning' else
                              f'SSL certificate for {domain_name} has expired' if cert_status.status == 'expired' else
                              f'Error checking SSL certificate for {domain_name}'
                }

    # Check domain expiry alerts
    for entry in config.get('domain_expiry', []):
        domain_name = entry.get('name')
        domain_status = check_domain_expiry(domain_name)

        if domain_status.status in ['warning', 'expired', 'error']:
            alert_id = generate_alert_id('Domain', domain_name, domain_status.status)
            if alert_id in config['acknowledged_alerts']:
                alert_details_map[alert_id] = {
                    'id': alert_id,
                    'type': 'Domain',
                    'domain': domain_name,
                    'status': domain_status.status,
                    'message': f'Domain {domain_name} will expire in {domain_status.days_remaining} days' if domain_status.status == 'warning' else
                              f'Domain {domain_name} has expired' if domain_status.status == 'expired' else
                              f'Error checking expiry for domain {domain_name}'
                }

    # Check ping alerts
    for entry in config.get('ping_hosts', []):
        domain_name = entry.get('host')
        ping_result = check_ping(domain_name)

        if ping_result['status'] == 'down':
            alert_id = generate_alert_id('Ping', domain_name, 'down')
            if alert_id in config['acknowledged_alerts']:
                alert_details_map[alert_id] = {
                    'id': alert_id,
                    'type': 'Ping',
                    'domain': domain_name,
                    'status': 'down',
                    'message': f'Host {domain_name} is down'
                }

    # Move all acknowledged alerts to deleted_alerts list
    for alert_id in config['acknowledged_alerts']:
        if alert_id not in config['deleted_alerts']:
            config['deleted_alerts'].append(alert_id)

    # Record in alert history
    import database as db
    current_user = auth.get_current_user()
    user_id = current_user['id'] if current_user else None
    username = current_user['username'] if current_user else 'System'

    for alert_id, alert_details in alert_details_map.items():
        db.add_alert_history(
            alert_id=alert_id,
            domain_name=alert_details['domain'],
            alert_type=alert_details['type'].lower(),
            status=alert_details.get('status', 'warning'),
            message=alert_details['message'],
            action='deleted',
            user_id=user_id,
            username=username
        )

    # Clear the acknowledged alerts list
    config['acknowledged_alerts'] = []
    save_config(config)

    flash(f'Successfully deleted {deleted_count} acknowledged alerts', 'success')
    return redirect(url_for('alerts'))

@app.route('/restore_alert/<alert_id>', methods=['POST'])
@auth.login_required
def restore_alert(alert_id):
    """Restore a single deleted alert"""
    config = load_config()

    if 'deleted_alerts' not in config or alert_id not in config['deleted_alerts']:
        flash('Alert not found or already restored', 'warning')
        return redirect(url_for('archived_alerts'))

    # Get alert details
    alert_details = None

    # Check SSL certificate alerts
    for entry in config.get('ssl_domains', []):
        domain_name = entry.get('url')
        cert_status = check_certificate(domain_name)

        if cert_status.status in ['warning', 'expired', 'error']:
            temp_alert_id = generate_alert_id('SSL', domain_name, cert_status.status)
            if temp_alert_id == alert_id:
                alert_details = {
                    'id': alert_id,
                    'type': 'SSL',
                    'domain': domain_name,
                    'status': cert_status.status,
                    'message': f'SSL certificate for {domain_name} will expire in {cert_status.days_remaining} days' if cert_status.status == 'warning' else
                              f'SSL certificate for {domain_name} has expired' if cert_status.status == 'expired' else
                              f'Error checking SSL certificate for {domain_name}'
                }
                break

    # If not found, check domain expiry alerts
    if not alert_details:
        for entry in config.get('domain_expiry', []):
            domain_name = entry.get('name')
            domain_status = check_domain_expiry(domain_name)

            if domain_status.status in ['warning', 'expired', 'error']:
                temp_alert_id = generate_alert_id('Domain', domain_name, domain_status.status)
                if temp_alert_id == alert_id:
                    alert_details = {
                        'id': alert_id,
                        'type': 'Domain',
                        'domain': domain_name,
                        'status': domain_status.status,
                        'message': f'Domain {domain_name} will expire in {domain_status.days_remaining} days' if domain_status.status == 'warning' else
                                  f'Domain {domain_name} has expired' if domain_status.status == 'expired' else
                                  f'Error checking expiry for domain {domain_name}'
                    }
                    break

    # If still not found, check ping alerts
    if not alert_details:
        for entry in config.get('ping_hosts', []):
            domain_name = entry.get('host')
            ping_result = check_ping(domain_name)

            if ping_result['status'] == 'down':
                temp_alert_id = generate_alert_id('Ping', domain_name, 'down')
                if temp_alert_id == alert_id:
                    alert_details = {
                        'id': alert_id,
                        'type': 'Ping',
                        'domain': domain_name,
                        'status': 'down',
                        'message': f'Host {domain_name} is down'
                    }
                    break

    # Remove from deleted alerts list
    config['deleted_alerts'].remove(alert_id)
    save_config(config)

    # Record in alert history
    if alert_details:
        import database as db
        current_user = auth.get_current_user()
        user_id = current_user['id'] if current_user else None
        username = current_user['username'] if current_user else 'System'

        db.add_alert_history(
            alert_id=alert_id,
            domain_name=alert_details['domain'],
            alert_type=alert_details['type'].lower(),
            status=alert_details.get('status', 'warning'),
            message=alert_details['message'],
            action='restored',
            user_id=user_id,
            username=username
        )

    flash('Alert restored successfully', 'success')
    return redirect(url_for('archived_alerts'))

@app.route('/restore_deleted_alerts', methods=['POST'])
@auth.login_required
def restore_deleted_alerts():
    """Restore all deleted alerts"""
    config = load_config()

    if 'deleted_alerts' not in config or not config['deleted_alerts']:
        flash('No deleted alerts to restore', 'info')
        return redirect(url_for('archived_alerts'))

    # Count the number of alerts being restored
    restored_count = len(config['deleted_alerts'])

    # Get alert details for all deleted alerts
    alert_details_map = {}

    # Check SSL certificate alerts
    for entry in config.get('ssl_domains', []):
        domain_name = entry.get('url')
        cert_status = check_certificate(domain_name)

        if cert_status.status in ['warning', 'expired', 'error']:
            alert_id = generate_alert_id('SSL', domain_name, cert_status.status)
            if alert_id in config['deleted_alerts']:
                alert_details_map[alert_id] = {
                    'id': alert_id,
                    'type': 'SSL',
                    'domain': domain_name,
                    'status': cert_status.status,
                    'message': f'SSL certificate for {domain_name} will expire in {cert_status.days_remaining} days' if cert_status.status == 'warning' else
                              f'SSL certificate for {domain_name} has expired' if cert_status.status == 'expired' else
                              f'Error checking SSL certificate for {domain_name}'
                }

    # Check domain expiry alerts
    for entry in config.get('domain_expiry', []):
        domain_name = entry.get('name')
        domain_status = check_domain_expiry(domain_name)

        if domain_status.status in ['warning', 'expired', 'error']:
            alert_id = generate_alert_id('Domain', domain_name, domain_status.status)
            if alert_id in config['deleted_alerts']:
                alert_details_map[alert_id] = {
                    'id': alert_id,
                    'type': 'Domain',
                    'domain': domain_name,
                    'status': domain_status.status,
                    'message': f'Domain {domain_name} will expire in {domain_status.days_remaining} days' if domain_status.status == 'warning' else
                              f'Domain {domain_name} has expired' if domain_status.status == 'expired' else
                              f'Error checking expiry for domain {domain_name}'
                }

    # Check ping alerts
    for entry in config.get('ping_hosts', []):
        domain_name = entry.get('host')
        ping_result = check_ping(domain_name)

        if ping_result['status'] == 'down':
            alert_id = generate_alert_id('Ping', domain_name, 'down')
            if alert_id in config['deleted_alerts']:
                alert_details_map[alert_id] = {
                    'id': alert_id,
                    'type': 'Ping',
                    'domain': domain_name,
                    'status': 'down',
                    'message': f'Host {domain_name} is down'
                }

    # Record in alert history
    import database as db
    current_user = auth.get_current_user()
    user_id = current_user['id'] if current_user else None
    username = current_user['username'] if current_user else 'System'

    for alert_id, alert_details in alert_details_map.items():
        db.add_alert_history(
            alert_id=alert_id,
            domain_name=alert_details['domain'],
            alert_type=alert_details['type'].lower(),
            status=alert_details.get('status', 'warning'),
            message=alert_details['message'],
            action='restored',
            user_id=user_id,
            username=username
        )

    # Clear the deleted alerts list
    config['deleted_alerts'] = []
    save_config(config)

    flash(f'Successfully restored {restored_count} deleted alerts', 'success')
    return redirect(url_for('archived_alerts'))

@app.route('/archived_alerts')
@auth.login_required
def archived_alerts():
    """Archived Alerts page showing history of all alerts"""
    start_time = time.time()
    logger.debug("Starting archived alerts page load")

    # Get pagination parameters
    page = request.args.get('page', 1, type=int)
    per_page = request.args.get('per_page', 50, type=int)

    # Calculate offset
    offset = (page - 1) * per_page

    # Get alert history from database
    import database as db
    alert_history = db.get_alert_history(limit=per_page, offset=offset)
    total_alerts = db.get_alert_history_count()

    # Calculate pagination info
    total_pages = (total_alerts + per_page - 1) // per_page
    has_prev = page > 1
    has_next = page < total_pages

    end_time = time.time()
    logger.debug(f"Archived alerts page loaded in {end_time - start_time:.2f} seconds")

    return render_template(
        'archived_alerts.html',
        alert_history=alert_history,
        page=page,
        per_page=per_page,
        total_alerts=total_alerts,
        total_pages=total_pages,
        has_prev=has_prev,
        has_next=has_next
    )

def get_alerts_count():
    """Count the number of active unacknowledged alerts in the system"""
    # Get current user and organization
    user = auth.get_current_user()
    if not user:
        return 0

    current_org = user.get('current_organization')
    if not current_org:
        return 0

    config = load_config()
    alerts_count = 0
    acknowledged_alerts = config.get('acknowledged_alerts', [])
    deleted_alerts = config.get('deleted_alerts', [])

    # Get domains from database for current organization only
    domains_from_db = db.get_domains_by_organization(current_org['id'])

    # Process each domain
    for domain in domains_from_db:
        domain_name = domain['name']

        # Check if domain is monitored for SSL
        if domain['ssl_monitored']:
            cert_status = check_certificate(domain_name)
            if cert_status.status in ['warning', 'expired', 'error']:
                alert_id = generate_alert_id('SSL', domain_name, cert_status.status)
                if alert_id not in acknowledged_alerts and alert_id not in deleted_alerts:
                    alerts_count += 1

        # Check if domain is monitored for expiry
        if domain['expiry_monitored']:
            domain_status = check_domain_expiry(domain_name)
            if domain_status.status in ['warning', 'expired', 'error']:
                alert_id = generate_alert_id('Domain', domain_name, domain_status.status)
                if alert_id not in acknowledged_alerts and alert_id not in deleted_alerts:
                    alerts_count += 1

        # Check if domain is monitored for ping
        if domain['ping_monitored']:
            ping_result = check_ping(domain_name)
            if ping_result['status'] == 'down':
                alert_id = generate_alert_id('Ping', domain_name, 'down')
                if alert_id not in acknowledged_alerts and alert_id not in deleted_alerts:
                    alerts_count += 1

    return alerts_count

@app.context_processor
def inject_alerts_count():
    """Inject alerts count into all templates"""
    return {'alerts_count': get_alerts_count()}

@app.context_processor
def inject_user():
    """Inject current user into all templates"""
    try:
        current_user = auth.get_current_user()
        return {'user': current_user}
    except:
        return {'user': None}

# Test alert route
@app.route('/test_alert')
@auth.login_required
def test_alert():
    """Test page for alert notifications"""
    user = auth.get_current_user()
    return render_template('test_alert.html', user=user)

@app.route('/')
@auth.login_required
def index():
    """Dashboard page showing overview of all monitoring"""
    start_time = time.time()
    logger.debug("Starting dashboard page load")

    # Clear any "You have been logged out" messages that might have persisted
    if '_flashes' in session:
        flashes = session.get('_flashes', [])
        session['_flashes'] = [(category, message) for category, message in flashes
                              if message != 'You have been logged out']

    # Get current user
    current_user = auth.get_current_user()

    # Get user's organizations
    user_orgs = current_user.get('organizations', [])

    # If user has no organizations, redirect to create first organization
    if not user_orgs and not current_user['is_admin']:
        flash("You need to create an organization before you can use Certifly", 'info')
        return redirect(url_for('create_first_organization'))

    # Get current organization
    current_org = current_user.get('current_organization')
    if not current_org:
        flash("You don't have access to any organizations", 'error')
        return redirect(url_for('profile'))

    # Get domains for current organization
    domains_from_db = db.get_domains_by_organization(current_org['id'])

    config = load_config()
    ssl_domains = {}
    domain_expiry = {}
    ping_hosts = {}

    # Initialize all_domains list
    all_domains = []

    # Process domains from database
    for domain in domains_from_db:
        domain_name = domain['name']
        domain_id = domain['id']

        # Check if domain is monitored for SSL
        ssl_status = None
        if domain['ssl_monitored']:
            ssl_status = check_certificate(domain_name)
            ssl_domains[domain_name] = ssl_status

        # Check if domain is monitored for expiry
        domain_status = None
        if domain['expiry_monitored']:
            domain_status = check_domain_expiry(domain_name)
            domain_expiry[domain_name] = domain_status

        # Check if domain is monitored for ping
        ping_status = 'unknown'
        if domain['ping_monitored']:
            ping_result = check_ping(domain_name)
            ping_status = ping_result['status']
            ping_hosts[domain_name] = ping_result

        # Determine if this domain has any issues
        has_issues = False
        if ssl_status and ssl_status.status in ['warning', 'expired', 'error']:
            has_issues = True
        if domain_status and domain_status.status in ['warning', 'expired', 'error']:
            has_issues = True
        if ping_status == 'down':
            has_issues = True

        # Determine expiry status for display
        expiry_status = 'unknown'
        days_until_expiry = 0
        if domain_status:
            expiry_status = domain_status.status
            days_until_expiry = domain_status.days_remaining

        # Get uptime statistics
        uptime_percentage = db.calculate_uptime_percentage(domain_name)
        if uptime_percentage is not None:
            uptime_percentage = round(uptime_percentage, 1)

        # Get ping history for uptime segments
        ping_history = db.get_ping_history(domain_name, hours=12)

        # Create uptime segments (12 segments representing the last 12 hours)
        uptime_segments = []

        # For newly added domains, we want to show only the most recent segment as the current status
        # and all other segments as unknown
        if len(ping_history) <= 2:  # Changed from 1 to 2 to handle cases with 2 entries
            # If there's minimal history (0, 1, or 2 entries), use current status only for the most recent segment
            uptime_segments = ['unknown'] * 11 + [ping_status]
        else:
            # Group history into 12 hourly segments
            current_time = datetime.now()
            for i in range(12):
                segment_start = current_time - timedelta(hours=12-i)
                segment_end = current_time - timedelta(hours=11-i)

                # Find ping entries in this segment
                segment_entries = [entry for entry in ping_history
                                  if entry['checked_at'] and
                                  segment_start <= datetime.fromtimestamp(entry['checked_at']) < segment_end]

                # Determine segment status
                if segment_entries:
                    # If any entry is down, the segment is down
                    if any(entry['status'] == 'down' for entry in segment_entries):
                        uptime_segments.append('down')
                    else:
                        uptime_segments.append('up')
                else:
                    # For the most recent segment (last hour), use current status if no data
                    if i == 11:  # Last segment (most recent hour)
                        uptime_segments.append(ping_status)
                    else:
                        uptime_segments.append('unknown')

        # Add domain to the list
        all_domains.append({
            'id': domain_id,
            'name': domain_name,
            'ssl_status': ssl_status,
            'domain_status': domain_status,
            'has_issues': has_issues,
            'expiry_status': expiry_status,
            'days_until_expiry': days_until_expiry,
            'health_status': ping_status,
            'uptime_percentage': uptime_percentage,
            'uptime_segments': uptime_segments
        })



    # Sort domains with issues first
    all_domains.sort(key=lambda x: (0 if x['has_issues'] else 1, x['name']))

    # Count active alerts (only unacknowledged ones)
    active_alerts = []
    acknowledged_alerts = config.get('acknowledged_alerts', [])
    deleted_alerts = config.get('deleted_alerts', [])

    # SSL certificate alerts
    for cert in ssl_domains.values():
        if cert.status in ['warning', 'expired', 'error']:
            alert_id = generate_alert_id('SSL', cert.domain, cert.status)
            if alert_id not in acknowledged_alerts and alert_id not in deleted_alerts:
                active_alerts.append(cert)

    # Domain expiry alerts
    for domain in domain_expiry.values():
        if domain.status in ['warning', 'expired', 'error']:
            alert_id = generate_alert_id('Domain', domain.name, domain.status)
            if alert_id not in acknowledged_alerts and alert_id not in deleted_alerts:
                active_alerts.append(domain)

    # Ping alerts
    for domain_name, host_data in ping_hosts.items():
        if host_data.get('status') == 'down':
            alert_id = generate_alert_id('Ping', domain_name, 'down')
            if alert_id not in acknowledged_alerts and alert_id not in deleted_alerts:
                # Create a simple object for ping alerts
                class PingAlert:
                    def __init__(self, domain, status):
                        self.domain = domain
                        self.status = status

                active_alerts.append(PingAlert(domain_name, 'down'))

    end_time = time.time()
    logger.debug(f"Dashboard page loaded in {end_time - start_time:.2f} seconds")

    return render_template('index.html',
                         domains=all_domains,
                         alerts=active_alerts,
                         user=current_user)

# Email settings route removed - functionality moved to notifications page

@app.route('/ssl_certificates')
@auth.login_required
def ssl_certificates():
    """SSL Certificate monitoring page"""
    # Get current user
    current_user = auth.get_current_user()

    # Get current organization
    current_org = current_user.get('current_organization')
    if not current_org:
        flash("You don't have access to any organizations", 'error')
        return redirect(url_for('profile'))

    # Get domains for current organization that have SSL monitoring enabled
    domains = db.get_domains_by_organization(current_org['id'])
    certificates = []

    for domain in domains:
        if domain['ssl_monitored']:
            # Check if this domain was recently added (within the last 10 seconds)
            # If so, clear the cache to ensure we get fresh data
            domain_created_at = domain.get('created_at', 0)
            current_time = time.time()

            if current_time - domain_created_at < 10:  # If domain was created in the last 10 seconds
                logger.info(f"Clearing cache for newly added domain: {domain['name']}")
                db.clear_cache(f"ssl_{domain['name']}")

            # Check the certificate
            cert_status = check_certificate(domain['name'])

            # If status is unknown or checking, force a fresh check
            if cert_status.status not in ['valid', 'warning', 'expired', 'error']:
                logger.info(f"Forcing fresh check for domain with unknown status: {domain['name']}")
                db.clear_cache(f"ssl_{domain['name']}")
                cert_status = check_certificate(domain['name'])

            certificates.append(cert_status)

    return render_template('ssl_certificates.html', certificates=certificates, user=current_user)

@app.route('/domain_expiry')
@auth.login_required
def domain_expiry():
    """Domain expiry monitoring page"""
    # Get current user
    current_user = auth.get_current_user()

    # Get current organization
    current_org = current_user.get('current_organization')
    if not current_org:
        flash("You don't have access to any organizations", 'error')
        return redirect(url_for('profile'))

    # Get domains for current organization that have domain expiry monitoring enabled
    domains_from_db = db.get_domains_by_organization(current_org['id'])
    domains = []

    for domain in domains_from_db:
        if domain['expiry_monitored']:
            domain_status = check_domain_expiry(domain['name'])
            domains.append(domain_status)

    return render_template('domain_expiry.html', domains=domains, user=current_user)

@app.route('/ping_monitoring')
@auth.login_required
def ping_monitoring():
    """Ping monitoring page"""
    # Get current user
    current_user = auth.get_current_user()

    # Get current organization
    current_org = current_user.get('current_organization')
    if not current_org:
        flash("You don't have access to any organizations", 'error')
        return redirect(url_for('profile'))

    # Get domains for current organization that have ping monitoring enabled
    domains_from_db = db.get_domains_by_organization(current_org['id'])
    ping_results = []

    for domain in domains_from_db:
        if domain['ping_monitored']:
            ping_result = check_ping(domain['name'])
            # Create a new dictionary with all the ping result data plus the host
            result_with_host = {
                'host': domain['name'],
                'status': ping_result['status'],
                'response_time': ping_result['response_time'],
                'last_checked': ping_result['last_checked']
            }
            ping_results.append(result_with_host)

    ping_stats = get_ping_stats(ping_results)
    return render_template('ping_monitoring.html', ping_results=ping_results, ping_stats=ping_stats, user=current_user)

@app.route('/domain/<int:domain_id>')
@auth.login_required
def domain_details(domain_id):
    """Domain details page showing comprehensive information about a specific domain"""
    try:
        start_time = time.time()
        logger.debug(f"Starting domain details page load for domain ID {domain_id}")

        # Log the function name to verify it's being called
        logger.info(f"domain_details function called with domain_id={domain_id}")

        # Get current user
        current_user = auth.get_current_user()

        # Get current organization
        current_org = current_user.get('current_organization')
        if not current_org:
            flash("You don't have access to any organizations", 'error')
            return redirect(url_for('profile'))

        # Get domain by ID
        domain = db.get_domain(domain_id)
        if not domain:
            flash('Domain not found', 'error')
            return redirect(url_for('index'))

        # Check if domain belongs to current organization
        if domain['organization_id'] != current_org['id']:
            flash("You don't have permission to view this domain", 'error')
            return redirect(url_for('index'))

        domain_to_get = domain['name']

        # Determine which monitoring services are enabled for this domain
        monitors = []

        # Check if domain is monitored for SSL
        ssl_status = None
        if domain['ssl_monitored']:
            monitors.append('ssl')
            ssl_status = check_certificate(domain_to_get)

        # Check if domain is monitored for expiry
        domain_status = None
        if domain['expiry_monitored']:
            monitors.append('expiry')
            domain_status = check_domain_expiry(domain_to_get)

        # Check if domain is monitored for ping
        ping_status = "unknown"
        ping_response_time = 0.0
        if domain['ping_monitored']:
            monitors.append('ping')
            # If we already have ping status from SSL or domain check, use that
            if ssl_status:
                ping_status = ssl_status.ping_status
            elif domain_status:
                ping_status = domain_status.ping_status
            else:
                # Only do a separate ping check if we don't already have the status
                ping_result = check_ping(domain_to_get)
                ping_status = ping_result["status"]
                ping_response_time = ping_result["response_time"]

        # Get uptime statistics
        uptime_percentage = db.calculate_uptime_percentage(domain_to_get)
        if uptime_percentage is not None:
            uptime_percentage = round(uptime_percentage, 1)

        # Get ping history for uptime segments
        ping_history = db.get_ping_history(domain_to_get, hours=12)

        # Create uptime segments (12 segments representing the last 12 hours)
        uptime_segments = []

        # For newly added domains, we want to show only the most recent segment as the current status
        # and all other segments as unknown
        if len(ping_history) <= 2:  # Changed from 1 to 2 to handle cases with 2 entries
            # If there's minimal history (0, 1, or 2 entries), use current status only for the most recent segment
            uptime_segments = ['unknown'] * 11 + [ping_status]
        else:
            # Group history into 12 hourly segments
            current_time = datetime.now()

            for i in range(12):
                segment_start = current_time - timedelta(hours=12-i)
                segment_end = current_time - timedelta(hours=11-i)

                # Find all checks in this segment
                segment_checks = [check for check in ping_history
                                if check['checked_at'] and
                                segment_start <= datetime.fromtimestamp(check['checked_at']) < segment_end]

                if segment_checks:
                    # If any check is down, the segment is down
                    if any(check['status'] == 'down' for check in segment_checks):
                        uptime_segments.append('down')
                    else:
                        uptime_segments.append('up')
                else:
                    # For the most recent segment (last hour), use current status if no data
                    if i == 11:  # Last segment (most recent hour)
                        uptime_segments.append(ping_status)
                    else:
                        uptime_segments.append('unknown')

        # Get timeframe parameter for the template
        timeframe_hours = request.args.get('timeframe', '24')
        try:
            timeframe_hours = int(timeframe_hours)
            if timeframe_hours not in [24, 168, 720]:  # 24h, 7d, 30d
                timeframe_hours = 24
        except ValueError:
            timeframe_hours = 24

        # Get 24-hour uptime percentage
        uptime_24h = db.calculate_uptime_percentage(domain_to_get, hours=24)
        if uptime_24h is not None:
            uptime_24h = round(uptime_24h, 1)

        # Get 7-day uptime percentage
        uptime_7d = db.calculate_uptime_percentage(domain_to_get, hours=24*7)
        if uptime_7d is not None:
            uptime_7d = round(uptime_7d, 1)

        # Get 30-day uptime percentage
        uptime_30d = db.calculate_uptime_percentage(domain_to_get, hours=24*30)
        if uptime_30d is not None:
            uptime_30d = round(uptime_30d, 1)

        # Determine if this domain has any issues
        has_issues = False
        if ssl_status and ssl_status.status in ['warning', 'expired', 'error']:
            has_issues = True
        if domain_status and domain_status.status in ['warning', 'expired', 'error']:
            has_issues = True
        if ping_status == 'down':
            has_issues = True

        # Determine expiry status for display
        expiry_status = 'unknown'
        days_until_expiry = 0
        if domain_status:
            expiry_status = domain_status.status
            # Ensure days_until_expiry is an integer
            if domain_status.days_remaining is not None:
                days_until_expiry = domain_status.days_remaining
            else:
                days_until_expiry = 0

        # Get user's timezone setting
        app_settings = get_app_settings()
        user_timezone = app_settings.timezone

        # Convert dates to user's timezone if needed
        if ssl_status and ssl_status.expiry_date:
            ssl_status.expiry_date = convert_to_user_timezone(ssl_status.expiry_date, user_timezone)

        if domain_status and domain_status.expiry_date:
            domain_status.expiry_date = convert_to_user_timezone(domain_status.expiry_date, user_timezone)

        # Perform a fresh ping check to ensure we have the latest data
        fresh_ping_result = check_ping(domain_to_get)
        ping_status = fresh_ping_result.get('status', 'unknown')
        ping_response_time = fresh_ping_result.get('response_time', 0)

        # Create domain data object with safe defaults for None values
        domain_data = {
            'id': domain_id,
            'name': domain_to_get,
            'monitors': monitors,
            'ssl_status': ssl_status if ssl_status is not None else {
                'status': 'unknown',
                'days_remaining': 0,
                'expiry_date': None
            },
            'domain_status': domain_status if domain_status is not None else {
                'status': 'unknown',
                'days_remaining': 0,
                'expiry_date': None,
                'registrar': 'Unknown'
            },
            'has_issues': has_issues,
            'expiry_status': expiry_status,
            'days_until_expiry': days_until_expiry,
            'health_status': ping_status,
            'response_time': ping_response_time,
            'timeframe_hours': timeframe_hours,
            'uptime_percentage': uptime_percentage,
            'uptime_24h': uptime_24h,
            'uptime_7d': uptime_7d,
            'uptime_30d': uptime_30d,
            'uptime_segments': uptime_segments
        }

        end_time = time.time()
        logger.debug(f"Domain details page for {domain_to_get} loaded in {end_time - start_time:.2f} seconds")

        # Get user's timezone setting
        app_settings = get_app_settings()
        user_timezone = app_settings.timezone

        return render_template('domain_details.html',
                              domain=domain_data,
                              user=current_user,
                              user_timezone=user_timezone)
    except Exception as e:
        logger.error(f"Error loading domain details page: {str(e)}", exc_info=True)
        flash(f'Error loading domain details: {str(e)}', 'error')
        return redirect(url_for('index'))

@app.route('/add_ssl_domain', methods=['POST'])
def add_ssl_domain():
    domain = request.form.get('domain')

    if not domain:
        flash('Domain name is required', 'error')
        return redirect(url_for('ssl_certificates'))

    # Clean the domain
    domain = clean_domain_name(domain)
    if not domain:
        flash('Invalid domain format', 'error')
        return redirect(url_for('ssl_certificates'))

    # Get current user
    current_user = auth.get_current_user()

    # Get current organization
    current_org = current_user.get('current_organization')
    if not current_org:
        flash("You don't have access to any organizations", 'error')
        return redirect(url_for('profile'))

    # Check if domain already exists in this organization
    existing_domain = db.get_domain_by_name_and_org(domain, current_org['id'])
    if existing_domain:
        # If domain exists, update it to enable SSL monitoring
        db.update_domain(existing_domain['id'], domain, True, existing_domain['expiry_monitored'], existing_domain['ping_monitored'])

        # Log the domain update action
        db.log_user_action(
            user_id=current_user['id'],
            username=current_user['username'],
            action_type='update',
            resource_type='domain',
            resource_id=existing_domain['id'],
            resource_name=domain,
            details=f'Updated domain to include SSL monitoring',
            ip_address=request.remote_addr,
            organization_id=current_org['id']
        )

        flash(f'Domain {domain} updated to include SSL monitoring', 'success')
    else:
        # Add new domain with SSL monitoring enabled and auto-logging
        domain_id = db.add_domain(
            name=domain,
            organization_id=current_org['id'],
            ssl_monitored=True,
            expiry_monitored=False,
            ping_monitored=False,
            user_id=current_user['id'],
            username=current_user['username'],
            ip_address=request.remote_addr,
            auto_log=True
        )

        if domain_id:
            logger.info(f"Successfully added domain {domain} with ID: {domain_id}")

            # Immediately check the SSL certificate status
            try:
                logger.info(f"Performing initial SSL certificate check for {domain}")
                # Clear any existing cache to ensure a fresh check
                db.clear_cache(f"ssl_{domain}")

                # Force a synchronous check of the certificate and store the result
                cert_status = check_certificate(domain)
                logger.info(f"Initial SSL certificate check completed for {domain}: {cert_status.status}")

                # Ensure the result is properly cached
                cache_ssl_data(domain, cert_status)

                # Record the SSL check in the database
                try:
                    db.record_ssl_check(
                        domain_name=domain,
                        status=cert_status.status,
                        expiry_date=cert_status.expiry_date,
                        issuer="Initial check",
                        subject=domain
                    )
                    logger.info(f"Recorded initial SSL check for {domain} in database")
                except Exception as record_error:
                    logger.error(f"Error recording initial SSL check: {str(record_error)}", exc_info=True)

                flash(f'Domain {domain} added successfully for SSL monitoring', 'success')
            except Exception as e:
                logger.error(f"Error during initial SSL certificate check for {domain}: {str(e)}", exc_info=True)
                flash(f'Domain {domain} added successfully, but initial SSL check failed. Please refresh the page.', 'warning')
        else:
            logger.error(f"Failed to add domain {domain}")
            flash(f'Error adding domain {domain}', 'error')

    # Return a JavaScript response that will refresh the page
    response = make_response("""
    <html>
    <head>
        <title>Redirecting...</title>
        <script>
            // Wait a moment to ensure the certificate check completes
            setTimeout(function() {
                window.location.href = '/ssl_certificates';
            }, 3000);
        </script>
    </head>
    <body>
        <p>Processing your request... You will be redirected automatically.</p>
    </body>
    </html>
    """)
    return response

@app.route('/remove_ssl_domain/<domain>')
def remove_ssl_domain(domain):
    # Get current user
    current_user = auth.get_current_user()

    # Get current organization
    current_org = current_user.get('current_organization')
    if not current_org:
        flash("You don't have access to any organizations", 'error')
        return redirect(url_for('profile'))

    # Get domain by name and organization
    existing_domain = db.get_domain_by_name_and_org(domain, current_org['id'])
    if existing_domain:
        # If domain has other monitoring enabled, just disable SSL monitoring
        if existing_domain['expiry_monitored'] or existing_domain['ping_monitored']:
            db.update_domain(existing_domain['id'], domain, False, existing_domain['expiry_monitored'], existing_domain['ping_monitored'])

            # Log the domain update action
            db.log_user_action(
                user_id=current_user['id'],
                username=current_user['username'],
                action_type='update',
                resource_type='domain',
                resource_id=existing_domain['id'],
                resource_name=domain,
                details=f'Removed domain from SSL monitoring',
                ip_address=request.remote_addr,
                organization_id=current_org['id']
            )

            flash(f'Domain {domain} removed from SSL monitoring', 'success')
        else:
            # If no other monitoring is enabled, delete the domain
            db.delete_domain(existing_domain['id'])

            # Log the domain deletion action
            db.log_user_action(
                user_id=current_user['id'],
                username=current_user['username'],
                action_type='delete',
                resource_type='domain',
                resource_id=existing_domain['id'],
                resource_name=domain,
                details=f'Removed domain from all monitoring',
                ip_address=request.remote_addr,
                organization_id=current_org['id']
            )

            flash(f'Domain {domain} removed from all monitoring', 'success')
    else:
        flash(f'Domain {domain} not found', 'error')

    return redirect(url_for('ssl_certificates'))

@app.route('/refresh_ssl_certificate/<domain>')
def refresh_ssl_certificate(domain):
    """Refresh SSL certificate data for a specific domain"""
    try:
        domain = validate_domain(domain)
    except ValueError as e:
        logger.error(str(e))
        return jsonify({
            'success': False,
            'message': str(e)
        }), 400
    try:
        cert_status = check_certificate(domain)
        return jsonify({
            'success': True,
            'data': {
                'status': cert_status.status,
                'days_remaining': cert_status.days_remaining,
                'expiry_date': cert_status.expiry_date.strftime('%Y-%m-%d')
            }
        })
    except Exception as e:
        logger.error(f"Error refreshing SSL certificate for {domain}: {str(e)}")
        return jsonify({
            'success': False,
            'message': f"Error refreshing certificate: {str(e)}"
        }), 500

@app.route('/api/ssl/<domain>/refresh', methods=['POST'])
def api_refresh_ssl_certificate(domain):
    """API endpoint to refresh SSL certificate data for a specific domain"""
    try:
        # Clear SSL cache for this domain to force a fresh check
        db.clear_cache(f"ssl_{domain}")

        cert_status = check_certificate(domain)
        return jsonify({
            'success': True,
            'data': {
                'status': cert_status.status,
                'days_remaining': cert_status.days_remaining,
                'expiry_date': cert_status.expiry_date.strftime('%Y-%m-%d')
            }
        })
    except Exception as e:
        logger.error(f"Error refreshing SSL certificate for {domain}: {str(e)}")
        return jsonify({
            'success': False,
            'error': f"Error refreshing certificate: {str(e)}"
        }), 500

@app.route('/bulk_import_ssl', methods=['POST'])
def bulk_import_ssl():
    domains_text = request.form.get('domains')
    if not domains_text:
        flash('No domains provided', 'error')
        return redirect(url_for('ssl_certificates'))

    # Split by newlines, commas, or spaces
    domains = re.split(r'[\n,\s]+', domains_text)
    domains = [d.strip() for d in domains if d.strip()]

    if not domains:
        flash('No valid domains found', 'error')
        return redirect(url_for('ssl_certificates'))

    # Get current user
    current_user = auth.get_current_user()

    # Get current organization
    current_org = current_user.get('current_organization')
    if not current_org:
        flash("You don't have access to any organizations", 'error')
        return redirect(url_for('profile'))

    added_count = 0
    updated_count = 0
    skipped_count = 0

    for domain in domains:
        # Clean the domain
        domain = clean_domain_name(domain)
        if not domain:
            continue

        # Check if domain already exists in this organization
        existing_domain = db.get_domain_by_name_and_org(domain, current_org['id'])
        if existing_domain:
            # If domain exists and SSL monitoring is not enabled, update it
            if not existing_domain['ssl_monitored']:
                db.update_domain(existing_domain['id'], domain, True, existing_domain['expiry_monitored'], existing_domain['ping_monitored'])
                updated_count += 1
            else:
                skipped_count += 1
        else:
            # Add new domain with SSL monitoring enabled and auto-logging
            domain_id = db.add_domain(
                name=domain,
                organization_id=current_org['id'],
                ssl_monitored=True,
                expiry_monitored=False,
                ping_monitored=False,
                user_id=current_user['id'],
                username=current_user['username'],
                ip_address=request.remote_addr,
                auto_log=True
            )

            if domain_id:
                logger.info(f"Successfully added domain {domain} with ID: {domain_id} (bulk)")

                # Immediately check the SSL certificate status in the background
                try:
                    # Clear any existing cache to ensure a fresh check
                    db.clear_cache(f"ssl_{domain}")

                    # Force a synchronous check of the certificate and store the result
                    cert_status = check_certificate(domain)
                    logger.info(f"Initial SSL certificate check completed for {domain} (bulk): {cert_status.status}")

                    # Ensure the result is properly cached
                    cache_ssl_data(domain, cert_status)

                    # Record the SSL check in the database
                    try:
                        db.record_ssl_check(
                            domain_name=domain,
                            status=cert_status.status,
                            expiry_date=cert_status.expiry_date,
                            issuer="Initial check (bulk)",
                            subject=domain
                        )
                        logger.info(f"Recorded initial SSL check for {domain} (bulk) in database")
                    except Exception as record_error:
                        logger.error(f"Error recording initial SSL check for bulk import: {str(record_error)}", exc_info=True)
                except Exception as e:
                    logger.error(f"Error during initial SSL certificate check for {domain} (bulk): {str(e)}", exc_info=True)

                added_count += 1
            else:
                logger.error(f"Failed to add domain {domain} (bulk)")
                skipped_count += 1

    if added_count > 0 or updated_count > 0:
        message = []
        if added_count > 0:
            message.append(f'Added {added_count} new domains')
        if updated_count > 0:
            message.append(f'Updated {updated_count} existing domains')
        if skipped_count > 0:
            message.append(f'Skipped {skipped_count} domains')

        flash(', '.join(message) + ' for SSL monitoring', 'success')
    else:
        flash(f'No domains added or updated, skipped {skipped_count} domains', 'warning')

    # Return a JavaScript response that will refresh the page
    response = make_response("""
    <html>
    <head>
        <title>Redirecting...</title>
        <script>
            // Wait a moment to ensure the certificate checks complete
            setTimeout(function() {
                window.location.href = '/ssl_certificates';
            }, 5000);
        </script>
    </head>
    <body>
        <p>Processing your request... You will be redirected automatically.</p>
    </body>
    </html>
    """)
    return response

@app.route('/export_ssl_domains')
def export_ssl_domains():
    # Get current user
    current_user = auth.get_current_user()

    # Get current organization
    current_org = current_user.get('current_organization')
    if not current_org:
        flash("You don't have access to any organizations", 'error')
        return redirect(url_for('profile'))

    # Get domains for current organization that have SSL monitoring enabled
    domains_from_db = db.get_domains_by_organization(current_org['id'])
    domains = [domain['name'] for domain in domains_from_db if domain['ssl_monitored']]
    domains_text = '\n'.join(domains)

    response = app.response_class(
        response=domains_text,
        status=200,
        mimetype='text/plain'
    )
    response.headers["Content-Disposition"] = "attachment; filename=ssl_domains.txt"
    return response

@app.route('/bulk_refresh_ssl', methods=['POST'])
@auth.login_required
def bulk_refresh_ssl():
    """Refresh SSL certificate information for multiple domains"""
    domains = request.form.getlist('domains')

    if not domains:
        flash('No domains selected', 'error')
        return redirect(url_for('ssl_certificates'))

    # Get current user
    current_user = auth.get_current_user()

    # Get current organization
    current_org = current_user.get('current_organization')
    if not current_org:
        flash("You don't have access to any organizations", 'error')
        return redirect(url_for('profile'))

    # Refresh SSL certificate information for each domain
    success_count = 0
    error_count = 0

    for domain in domains:
        try:
            # Check if domain belongs to current organization
            domain_obj = db.get_domain_by_name_and_org(domain, current_org['id'])
            if not domain_obj:
                error_count += 1
                continue

            # Refresh SSL certificate information
            # Use the same function that's used for individual domain refresh
            ssl_status = check_certificate(domain)
            if ssl_status and hasattr(ssl_status, 'status'):
                success_count += 1
            else:
                error_count += 1
        except Exception as e:
            logger.error(f"Error refreshing SSL certificate for {domain}: {str(e)}")
            error_count += 1

    if success_count > 0:
        flash(f'Successfully refreshed SSL certificate information for {success_count} domain(s)', 'success')

    if error_count > 0:
        flash(f'Failed to refresh SSL certificate information for {error_count} domain(s)', 'error')

    return redirect(url_for('ssl_certificates'))

@app.route('/bulk_delete_ssl', methods=['POST'])
@auth.login_required
def bulk_delete_ssl():
    """Remove multiple domains from SSL certificate monitoring"""
    domains = request.form.getlist('domains')

    if not domains:
        flash('No domains selected', 'error')
        return redirect(url_for('ssl_certificates'))

    # Get current user
    current_user = auth.get_current_user()

    # Get current organization
    current_org = current_user.get('current_organization')
    if not current_org:
        flash("You don't have access to any organizations", 'error')
        return redirect(url_for('profile'))

    # Remove domains from SSL monitoring
    success_count = 0
    error_count = 0

    for domain in domains:
        try:
            # Check if domain belongs to current organization
            domain_obj = db.get_domain_by_name_and_org(domain, current_org['id'])
            if not domain_obj:
                error_count += 1
                continue

            # Update domain to disable SSL monitoring
            db.update_domain(
                domain_obj['id'],
                domain,
                False,  # ssl_monitored = False
                domain_obj['expiry_monitored'],
                domain_obj['ping_monitored']
            )

            # Log the domain update action
            db.log_user_action(
                user_id=current_user['id'],
                username=current_user['username'],
                action_type='update',
                resource_type='domain',
                resource_id=domain_obj['id'],
                resource_name=domain,
                details=f'Removed domain from SSL monitoring',
                ip_address=request.remote_addr,
                organization_id=current_org['id']
            )

            success_count += 1
        except Exception as e:
            logger.error(f"Error removing SSL monitoring for {domain}: {str(e)}")
            error_count += 1

    if success_count > 0:
        flash(f'Successfully removed {success_count} domain(s) from SSL monitoring', 'success')

    if error_count > 0:
        flash(f'Failed to remove {error_count} domain(s) from SSL monitoring', 'error')

    return redirect(url_for('ssl_certificates'))

@app.route('/add_expiry_domain', methods=['POST'])
def add_expiry_domain():
    domain = request.form.get('domain')

    if not domain:
        flash('Domain name is required', 'error')
        return redirect(url_for('domain_expiry'))

    # Clean the domain
    domain = clean_domain_name(domain)
    if not domain:
        flash('Invalid domain format', 'error')
        return redirect(url_for('domain_expiry'))

    # Get current user
    current_user = auth.get_current_user()

    # Get current organization
    current_org = current_user.get('current_organization')
    if not current_org:
        flash("You don't have access to any organizations", 'error')
        return redirect(url_for('profile'))

    # Check if domain already exists in this organization
    existing_domain = db.get_domain_by_name_and_org(domain, current_org['id'])
    if existing_domain:
        # If domain exists, update it to enable expiry monitoring
        db.update_domain(existing_domain['id'], domain, existing_domain['ssl_monitored'], True, existing_domain['ping_monitored'])

        # Log the domain update action
        db.log_user_action(
            user_id=current_user['id'],
            username=current_user['username'],
            action_type='update',
            resource_type='domain',
            resource_id=existing_domain['id'],
            resource_name=domain,
            details=f'Updated domain to include expiry monitoring',
            ip_address=request.remote_addr,
            organization_id=current_org['id']
        )

        flash(f'Domain {domain} updated to include expiry monitoring', 'success')
    else:
        # Add new domain with expiry monitoring enabled and auto-logging
        domain_id = db.add_domain(
            name=domain,
            organization_id=current_org['id'],
            ssl_monitored=False,
            expiry_monitored=True,
            ping_monitored=False,
            user_id=current_user['id'],
            username=current_user['username'],
            ip_address=request.remote_addr,
            auto_log=True
        )

        if domain_id:
            logger.info(f"Successfully added domain {domain} with ID: {domain_id}")

            # Immediately check the domain expiry status
            try:
                logger.info(f"Performing initial domain expiry check for {domain}")
                # Clear any existing cache to ensure a fresh check
                db.clear_cache(f"domain_expiry_{domain}")
                # Check the domain expiry
                check_domain_expiry(domain)
                logger.info(f"Initial domain expiry check completed for {domain}")
                flash(f'Domain {domain} added successfully for expiry monitoring', 'success')
            except Exception as e:
                logger.error(f"Error during initial domain expiry check for {domain}: {str(e)}", exc_info=True)
                flash(f'Domain {domain} added successfully, but initial expiry check failed. Please refresh the page.', 'warning')
        else:
            logger.error(f"Failed to add domain {domain}")
            flash(f'Error adding domain {domain}', 'error')

    return redirect(url_for('domain_expiry'))

@app.route('/remove_expiry_domain/<domain>')
def remove_expiry_domain(domain):
    # Get current user
    current_user = auth.get_current_user()

    # Get current organization
    current_org = current_user.get('current_organization')
    if not current_org:
        flash("You don't have access to any organizations", 'error')
        return redirect(url_for('profile'))

    # Get domain by name and organization
    existing_domain = db.get_domain_by_name_and_org(domain, current_org['id'])
    if existing_domain:
        # If domain has other monitoring enabled, just disable expiry monitoring
        if existing_domain['ssl_monitored'] or existing_domain['ping_monitored']:
            db.update_domain(existing_domain['id'], domain, existing_domain['ssl_monitored'], False, existing_domain['ping_monitored'])

            # Log the domain update action
            db.log_user_action(
                user_id=current_user['id'],
                username=current_user['username'],
                action_type='update',
                resource_type='domain',
                resource_id=existing_domain['id'],
                resource_name=domain,
                details=f'Removed domain from expiry monitoring',
                ip_address=request.remote_addr,
                organization_id=current_org['id']
            )

            flash(f'Domain {domain} removed from expiry monitoring', 'success')
        else:
            # If no other monitoring is enabled, delete the domain
            db.delete_domain(existing_domain['id'])

            # Log the domain deletion action
            db.log_user_action(
                user_id=current_user['id'],
                username=current_user['username'],
                action_type='delete',
                resource_type='domain',
                resource_id=existing_domain['id'],
                resource_name=domain,
                details=f'Removed domain from all monitoring',
                ip_address=request.remote_addr,
                organization_id=current_org['id']
            )

            flash(f'Domain {domain} removed from all monitoring', 'success')
    else:
        flash(f'Domain {domain} not found', 'error')

    return redirect(url_for('domain_expiry'))

@app.route('/api/expiry/<domain>/refresh', methods=['POST'])
def api_refresh_domain_expiry(domain):
    """API endpoint to refresh domain expiry data for a specific domain"""
    try:
        # Clear domain expiry cache for this domain to force a fresh check
        db.clear_cache(f"domain_expiry_{domain}")

        domain_status = check_domain_expiry(domain)
        return jsonify({
            'success': True,
            'data': {
                'status': domain_status.status,
                'days_remaining': domain_status.days_remaining,
                'expiry_date': domain_status.expiry_date.strftime('%Y-%m-%d'),
                'registrar': domain_status.registrar
            }
        })
    except Exception as e:
        logger.error(f"Error refreshing domain expiry for {domain}: {str(e)}")
        return jsonify({
            'success': False,
            'error': f"Error refreshing domain expiry: {str(e)}"
        }), 500



@app.route('/bulk_refresh_expiry', methods=['POST'])
@auth.login_required
def bulk_refresh_expiry():
    """Refresh domain expiry information for multiple domains"""
    domains = request.form.getlist('domains')

    if not domains:
        flash('No domains selected', 'error')
        return redirect(url_for('domain_expiry'))

    # Get current user
    current_user = auth.get_current_user()

    # Get current organization
    current_org = current_user.get('current_organization')
    if not current_org:
        flash("You don't have access to any organizations", 'error')
        return redirect(url_for('profile'))

    # Refresh domain expiry information for each domain
    success_count = 0
    error_count = 0

    for domain in domains:
        try:
            # Check if domain belongs to current organization
            domain_obj = db.get_domain_by_name_and_org(domain, current_org['id'])
            if not domain_obj:
                error_count += 1
                continue

            # Refresh domain expiry information
            domain_status = check_domain_expiry(domain)
            if domain_status:
                success_count += 1
            else:
                error_count += 1
        except Exception as e:
            logger.error(f"Error refreshing domain expiry for {domain}: {str(e)}")
            error_count += 1

    if success_count > 0:
        flash(f'Successfully refreshed domain expiry information for {success_count} domain(s)', 'success')

    if error_count > 0:
        flash(f'Failed to refresh domain expiry information for {error_count} domain(s)', 'error')

    return redirect(url_for('domain_expiry'))

@app.route('/bulk_delete_expiry', methods=['POST'])
@auth.login_required
def bulk_delete_expiry():
    """Remove multiple domains from domain expiry monitoring"""
    domains = request.form.getlist('domains')

    if not domains:
        flash('No domains selected', 'error')
        return redirect(url_for('domain_expiry'))

    # Get current user
    current_user = auth.get_current_user()

    # Get current organization
    current_org = current_user.get('current_organization')
    if not current_org:
        flash("You don't have access to any organizations", 'error')
        return redirect(url_for('profile'))

    # Remove domains from expiry monitoring
    success_count = 0
    error_count = 0

    for domain in domains:
        try:
            # Check if domain belongs to current organization
            domain_obj = db.get_domain_by_name_and_org(domain, current_org['id'])
            if not domain_obj:
                error_count += 1
                continue

            # Update domain to disable expiry monitoring
            db.update_domain(
                domain_obj['id'],
                domain,
                domain_obj['ssl_monitored'],
                False,  # expiry_monitored = False
                domain_obj['ping_monitored']
            )

            # Log the domain update action
            db.log_user_action(
                user_id=current_user['id'],
                username=current_user['username'],
                action_type='update',
                resource_type='domain',
                resource_id=domain_obj['id'],
                resource_name=domain,
                details=f'Removed domain from expiry monitoring',
                ip_address=request.remote_addr,
                organization_id=current_org['id']
            )

            success_count += 1
        except Exception as e:
            logger.error(f"Error removing expiry monitoring for {domain}: {str(e)}")
            error_count += 1

    if success_count > 0:
        flash(f'Successfully removed {success_count} domain(s) from expiry monitoring', 'success')

    if error_count > 0:
        flash(f'Failed to remove {error_count} domain(s) from expiry monitoring', 'error')

    return redirect(url_for('domain_expiry'))

@app.route('/bulk_import_expiry', methods=['POST'])
def bulk_import_expiry():
    domains_text = request.form.get('domains')
    if not domains_text:
        flash('No domains provided', 'error')
        return redirect(url_for('domain_expiry'))

    # Split by newlines, commas, or spaces
    domains = re.split(r'[\n,\s]+', domains_text)
    domains = [d.strip() for d in domains if d.strip()]

    if not domains:
        flash('No valid domains found', 'error')
        return redirect(url_for('domain_expiry'))

    # Get current user
    current_user = auth.get_current_user()

    # Get current organization
    current_org = current_user.get('current_organization')
    if not current_org:
        flash("You don't have access to any organizations", 'error')
        return redirect(url_for('profile'))

    added_count = 0
    updated_count = 0
    skipped_count = 0

    for domain in domains:
        # Clean the domain
        domain = clean_domain_name(domain)
        if not domain:
            continue

        # Check if domain already exists in this organization
        existing_domain = db.get_domain_by_name_and_org(domain, current_org['id'])
        if existing_domain:
            # If domain exists and expiry monitoring is not enabled, update it
            if not existing_domain['expiry_monitored']:
                db.update_domain(existing_domain['id'], domain, existing_domain['ssl_monitored'], True, existing_domain['ping_monitored'])
                updated_count += 1
            else:
                skipped_count += 1
        else:
            # Add new domain with expiry monitoring enabled and auto-logging
            domain_id = db.add_domain(
                name=domain,
                organization_id=current_org['id'],
                ssl_monitored=False,
                expiry_monitored=True,
                ping_monitored=False,
                user_id=current_user['id'],
                username=current_user['username'],
                ip_address=request.remote_addr,
                auto_log=True
            )

            if domain_id:
                logger.info(f"Successfully added domain {domain} with ID: {domain_id} (bulk expiry)")

                # Immediately check the domain expiry status in the background
                try:
                    # Clear any existing cache to ensure a fresh check
                    db.clear_cache(f"domain_expiry_{domain}")
                    # Check the domain expiry (this will cache the result)
                    check_domain_expiry(domain)
                    logger.info(f"Initial domain expiry check completed for {domain} (bulk)")
                except Exception as e:
                    logger.error(f"Error during initial domain expiry check for {domain} (bulk): {str(e)}", exc_info=True)

                added_count += 1
            else:
                logger.error(f"Failed to add domain {domain} (bulk expiry)")
                skipped_count += 1

    if added_count > 0 or updated_count > 0:
        message = []
        if added_count > 0:
            message.append(f'Added {added_count} new domains')
        if updated_count > 0:
            message.append(f'Updated {updated_count} existing domains')
        if skipped_count > 0:
            message.append(f'Skipped {skipped_count} domains')

        flash(', '.join(message) + ' for expiry monitoring', 'success')
    else:
        flash(f'No domains added or updated, skipped {skipped_count} domains', 'warning')

    return redirect(url_for('domain_expiry'))

@app.route('/export_expiry_domains')
def export_expiry_domains():
    # Get current user
    current_user = auth.get_current_user()

    # Get current organization
    current_org = current_user.get('current_organization')
    if not current_org:
        flash("You don't have access to any organizations", 'error')
        return redirect(url_for('profile'))

    # Get domains for current organization that have expiry monitoring enabled
    domains_from_db = db.get_domains_by_organization(current_org['id'])
    domains = [domain['name'] for domain in domains_from_db if domain['expiry_monitored']]
    domains_text = '\n'.join(domains)

    response = app.response_class(
        response=domains_text,
        status=200,
        mimetype='text/plain'
    )
    response.headers["Content-Disposition"] = "attachment; filename=domain_expiry.txt"
    return response

@app.route('/add_ping_host', methods=['POST'])
def add_ping_host():
    host = request.form.get('host')

    if not host:
        flash('Host is required', 'error')
        return redirect(url_for('ping_monitoring'))

    # Clean the host
    host = clean_domain_name(host)
    if not host:
        flash('Invalid host format', 'error')
        return redirect(url_for('ping_monitoring'))

    # Get current user
    current_user = auth.get_current_user()

    # Get current organization
    current_org = current_user.get('current_organization')
    if not current_org:
        flash("You don't have access to any organizations", 'error')
        return redirect(url_for('profile'))

    # Check if host already exists in this organization
    existing_domain = db.get_domain_by_name_and_org(host, current_org['id'])
    if existing_domain:
        # If domain exists, update it to enable ping monitoring
        db.update_domain(existing_domain['id'], host, existing_domain['ssl_monitored'], existing_domain['expiry_monitored'], True)

        # Log the domain update action
        db.log_user_action(
            user_id=current_user['id'],
            username=current_user['username'],
            action_type='update',
            resource_type='domain',
            resource_id=existing_domain['id'],
            resource_name=host,
            details=f'Updated host to include ping monitoring',
            ip_address=request.remote_addr,
            organization_id=current_org['id']
        )

        flash(f'Host {host} updated to include ping monitoring', 'success')
    else:
        # Add new domain with ping monitoring enabled and auto-logging
        domain_id = db.add_domain(
            name=host,
            organization_id=current_org['id'],
            ssl_monitored=False,
            expiry_monitored=False,
            ping_monitored=True,
            user_id=current_user['id'],
            username=current_user['username'],
            ip_address=request.remote_addr,
            auto_log=True
        )

        if domain_id:
            logger.info(f"Successfully added host {host} with ID: {domain_id}")

            # Immediately check the ping status
            try:
                logger.info(f"Performing initial ping check for {host}")
                # Check the ping status
                ping_result = check_ping(host)
                logger.info(f"Initial ping check completed for {host}: {ping_result['status']}")
                flash(f'Host {host} added successfully for ping monitoring', 'success')
            except Exception as e:
                logger.error(f"Error during initial ping check for {host}: {str(e)}", exc_info=True)
                flash(f'Host {host} added successfully, but initial ping check failed. Please refresh the page.', 'warning')
        else:
            logger.error(f"Failed to add host {host}")
            flash(f'Error adding host {host}', 'error')

    return redirect(url_for('ping_monitoring'))

@app.route('/remove_ping_host/<host>')
def remove_ping_host(host):
    # Get current user
    current_user = auth.get_current_user()

    # Get current organization
    current_org = current_user.get('current_organization')
    if not current_org:
        flash("You don't have access to any organizations", 'error')
        return redirect(url_for('profile'))

    # Get domain by name and organization
    existing_domain = db.get_domain_by_name_and_org(host, current_org['id'])
    if existing_domain:
        # If domain has other monitoring enabled, just disable ping monitoring
        if existing_domain['ssl_monitored'] or existing_domain['expiry_monitored']:
            db.update_domain(existing_domain['id'], host, existing_domain['ssl_monitored'], existing_domain['expiry_monitored'], False)

            # Log the domain update action
            db.log_user_action(
                user_id=current_user['id'],
                username=current_user['username'],
                action_type='update',
                resource_type='domain',
                resource_id=existing_domain['id'],
                resource_name=host,
                details=f'Removed host from ping monitoring',
                ip_address=request.remote_addr,
                organization_id=current_org['id']
            )

            flash(f'Host {host} removed from ping monitoring', 'success')
        else:
            # If no other monitoring is enabled, delete the domain
            db.delete_domain(existing_domain['id'])

            # Log the domain deletion action
            db.log_user_action(
                user_id=current_user['id'],
                username=current_user['username'],
                action_type='delete',
                resource_type='domain',
                resource_id=existing_domain['id'],
                resource_name=host,
                details=f'Removed host from all monitoring',
                ip_address=request.remote_addr,
                organization_id=current_org['id']
            )

            flash(f'Host {host} removed from all monitoring', 'success')
    else:
        flash(f'Host {host} not found', 'error')

    return redirect(url_for('ping_monitoring'))

@app.route('/api/ping/<host>/refresh', methods=['POST'])
def api_refresh_ping_host(host):
    """API endpoint to refresh ping status for a specific host"""
    try:
        # Clear ping cache for this host to force a fresh check
        db.clear_cache(f"ping_{host}")

        ping_result = check_ping(host)

        # Get uptime percentage
        uptime_percentage = db.calculate_uptime_percentage(host)
        if uptime_percentage is not None:
            uptime_percentage = round(uptime_percentage, 1)

        # Get ping history for uptime segments
        ping_history = db.get_ping_history(host, hours=12)

        # Create uptime segments (12 segments representing the last 12 hours)
        uptime_segments = []
        if ping_history:
            # Group history into 12 hourly segments
            current_time = datetime.now()

            for i in range(12):
                segment_start = current_time - timedelta(hours=12-i)
                segment_end = current_time - timedelta(hours=11-i)

                # Find all checks in this segment
                segment_checks = [check for check in ping_history
                                if check['checked_at'] and
                                segment_start <= datetime.fromtimestamp(check['checked_at']) < segment_end]

                if segment_checks:
                    # If any check is down, the segment is down
                    if any(check['status'] == 'down' for check in segment_checks):
                        uptime_segments.append('down')
                    else:
                        uptime_segments.append('up')
                else:
                    # No checks in this segment
                    uptime_segments.append('unknown')
        else:
            # If no history, use current status only for the most recent segment (last hour)
            uptime_segments = ['unknown'] * 11 + [ping_result["status"]]

        # Get response history from config
        config = load_config()
        ping_hosts = config.get('ping_hosts', [])
        response_history = []

        for ping_host in ping_hosts:
            if ping_host.get('host') == host:
                # Initialize response history if it doesn't exist
                if 'response_history' not in ping_host:
                    ping_host['response_history'] = []

                # Add new response time to history (keep last 20 entries)
                if ping_result["status"] == "up":
                    ping_host['response_history'].append(ping_result["response_time"])
                    # Keep only the last 20 entries
                    ping_host['response_history'] = ping_host['response_history'][-20:]

                response_history = ping_host.get('response_history', [])

                # Save the updated config
                save_config(config)
                break

        return jsonify({
            'success': True,
            'data': {
                'host': host,
                'ping_status': ping_result["status"],
                'response_time': ping_result["response_time"],
                'response_history': response_history,
                'uptime_percentage': uptime_percentage,
                'uptime_segments': uptime_segments,
                'last_checked': datetime.now().strftime('%Y-%m-%d %H:%M:%S')
            }
        })
    except Exception as e:
        logger.error(f"Error refreshing ping status for {host}: {str(e)}")
        return jsonify({
            'success': False,
            'error': f"Error refreshing ping status: {str(e)}"
        }), 500



@app.route('/bulk_refresh_ping', methods=['POST'])
@auth.login_required
def bulk_refresh_ping():
    """Refresh ping status for multiple hosts"""
    hosts = request.form.getlist('hosts')

    if not hosts:
        flash('No hosts selected', 'error')
        return redirect(url_for('ping_monitoring'))

    # Get current user
    current_user = auth.get_current_user()

    # Get current organization
    current_org = current_user.get('current_organization')
    if not current_org:
        flash("You don't have access to any organizations", 'error')
        return redirect(url_for('profile'))

    # Refresh ping status for each host
    success_count = 0
    error_count = 0

    for host in hosts:
        try:
            # Check if host belongs to current organization
            host_obj = db.get_ping_host_by_name_and_org(host, current_org['id'])
            if not host_obj:
                error_count += 1
                continue

            # Refresh ping status
            ping_result = check_ping(host)
            if ping_result:
                success_count += 1
            else:
                error_count += 1
        except Exception as e:
            logger.error(f"Error refreshing ping status for {host}: {str(e)}")
            error_count += 1

    if success_count > 0:
        flash(f'Successfully refreshed ping status for {success_count} host(s)', 'success')

    if error_count > 0:
        flash(f'Failed to refresh ping status for {error_count} host(s)', 'error')

    return redirect(url_for('ping_monitoring'))

@app.route('/bulk_delete_ping', methods=['POST'])
@auth.login_required
def bulk_delete_ping():
    """Remove multiple hosts from ping monitoring"""
    hosts = request.form.getlist('hosts')

    if not hosts:
        flash('No hosts selected', 'error')
        return redirect(url_for('ping_monitoring'))

    # Get current user
    current_user = auth.get_current_user()

    # Get current organization
    current_org = current_user.get('current_organization')
    if not current_org:
        flash("You don't have access to any organizations", 'error')
        return redirect(url_for('profile'))

    # Remove hosts from ping monitoring
    success_count = 0
    error_count = 0

    for host in hosts:
        try:
            # Check if host belongs to current organization
            host_obj = db.get_domain_by_name_and_org(host, current_org['id'])
            if not host_obj:
                error_count += 1
                continue

            # Update domain to disable ping monitoring
            db.update_domain(
                host_obj['id'],
                host,
                host_obj['ssl_monitored'],
                host_obj['expiry_monitored'],
                False  # ping_monitored = False
            )

            # Log the domain update action
            db.log_user_action(
                user_id=current_user['id'],
                username=current_user['username'],
                action_type='update',
                resource_type='domain',
                resource_id=host_obj['id'],
                resource_name=host,
                details=f'Removed host from ping monitoring',
                ip_address=request.remote_addr,
                organization_id=current_org['id']
            )

            success_count += 1
        except Exception as e:
            logger.error(f"Error removing ping monitoring for {host}: {str(e)}")
            error_count += 1

    if success_count > 0:
        flash(f'Successfully removed {success_count} host(s) from ping monitoring', 'success')

    if error_count > 0:
        flash(f'Failed to remove {error_count} host(s) from ping monitoring', 'error')

    return redirect(url_for('ping_monitoring'))

@app.route('/bulk_import_ping', methods=['POST'])
def bulk_import_ping():
    hosts_text = request.form.get('hosts')
    if not hosts_text:
        flash('No hosts provided', 'error')
        return redirect(url_for('ping_monitoring'))

    # Split by newlines, commas, or spaces
    hosts = re.split(r'[\n,\s]+', hosts_text)
    hosts = [h.strip() for h in hosts if h.strip()]

    if not hosts:
        flash('No valid hosts found', 'error')
        return redirect(url_for('ping_monitoring'))

    # Get current user
    current_user = auth.get_current_user()

    # Get current organization
    current_org = current_user.get('current_organization')
    if not current_org:
        flash("You don't have access to any organizations", 'error')
        return redirect(url_for('profile'))

    added_count = 0
    updated_count = 0
    skipped_count = 0

    for host in hosts:
        # Clean the host
        host = clean_domain_name(host)
        if not host:
            continue

        # Check if host already exists in this organization
        existing_domain = db.get_domain_by_name_and_org(host, current_org['id'])
        if existing_domain:
            # If domain exists and ping monitoring is not enabled, update it
            if not existing_domain['ping_monitored']:
                db.update_domain(existing_domain['id'], host, existing_domain['ssl_monitored'], existing_domain['expiry_monitored'], True)

                # Log the domain update action
                db.log_user_action(
                    user_id=current_user['id'],
                    username=current_user['username'],
                    action_type='update',
                    resource_type='domain',
                    resource_id=existing_domain['id'],
                    resource_name=host,
                    details=f'Updated host to enable ping monitoring',
                    ip_address=request.remote_addr,
                    organization_id=current_org['id']
                )

                updated_count += 1
            else:
                skipped_count += 1
        else:
            # Add new domain with ping monitoring enabled and auto-logging
            domain_id = db.add_domain(
                name=host,
                organization_id=current_org['id'],
                ssl_monitored=False,
                expiry_monitored=False,
                ping_monitored=True,
                user_id=current_user['id'],
                username=current_user['username'],
                ip_address=request.remote_addr,
                auto_log=True
            )

            if domain_id:
                logger.info(f"Successfully added host {host} with ID: {domain_id} (bulk ping)")

                # Immediately check the ping status in the background
                try:
                    # Check the ping status
                    ping_result = check_ping(host)
                    logger.info(f"Initial ping check completed for {host} (bulk): {ping_result['status']}")
                except Exception as e:
                    logger.error(f"Error during initial ping check for {host} (bulk): {str(e)}", exc_info=True)

                added_count += 1
            else:
                logger.error(f"Failed to add host {host} (bulk ping)")
                skipped_count += 1

    if added_count > 0 or updated_count > 0:
        message = []
        if added_count > 0:
            message.append(f'Added {added_count} new hosts')
        if updated_count > 0:
            message.append(f'Updated {updated_count} existing hosts')
        if skipped_count > 0:
            message.append(f'Skipped {skipped_count} hosts')

        flash(', '.join(message) + ' for ping monitoring', 'success')
    else:
        flash(f'No hosts added or updated, skipped {skipped_count} hosts', 'warning')

    return redirect(url_for('ping_monitoring'))

@app.route('/export_ping_hosts')
def export_ping_hosts():
    # Get current user
    current_user = auth.get_current_user()

    # Get current organization
    current_org = current_user.get('current_organization')
    if not current_org:
        flash("You don't have access to any organizations", 'error')
        return redirect(url_for('profile'))

    # Get domains for current organization that have ping monitoring enabled
    domains_from_db = db.get_domains_by_organization(current_org['id'])
    hosts = [domain['name'] for domain in domains_from_db if domain['ping_monitored']]
    hosts_text = '\n'.join(hosts)

    response = app.response_class(
        response=hosts_text,
        status=200,
        mimetype='text/plain'
    )
    response.headers["Content-Disposition"] = "attachment; filename=ping_hosts.txt"
    return response

@app.route('/api/ping/<host>/response_history')
def api_ping_response_history(host):
    """API endpoint to get ping response time history for a specific host"""
    try:
        # Get timeframe from query parameter
        timeframe_hours = request.args.get('timeframe', '24')
        try:
            timeframe_hours = int(timeframe_hours)
            if timeframe_hours not in [24, 168, 720]:  # 24h, 7d, 30d
                timeframe_hours = 24
        except ValueError:
            timeframe_hours = 24

        # Perform a fresh ping check to ensure we have the latest data
        fresh_ping_result = check_ping(host)
        logger.debug(f"Fresh ping check for {host}: {fresh_ping_result}")

        # Get response time history
        response_history = db.get_ping_response_history(host, hours=timeframe_hours)

        # Add the fresh ping result to the response history if it was successful
        if fresh_ping_result.get('status') == 'up':
            # Create a new entry with the current timestamp
            fresh_entry = {
                'timestamp': int(time.time() * 1000),  # Current time in milliseconds
                'response_time': fresh_ping_result.get('response_time', 0),
                'formatted_time': datetime.now().strftime('%Y-%m-%d %H:%M:%S'),
                'iso_time': datetime.now().isoformat() + 'Z'  # Add 'Z' to indicate UTC
            }

            # Add the fresh entry to the response history
            response_history.append(fresh_entry)

            # Sort the response history by timestamp
            response_history.sort(key=lambda x: x.get('timestamp', 0))

        return jsonify({
            'success': True,
            'data': response_history
        })
    except Exception as e:
        logger.error(f"Error getting ping response history for {host}: {str(e)}")
        return jsonify({
            'success': False,
            'error': f"Error getting ping response history: {str(e)}"
        }), 500



@app.route('/app_settings', methods=['GET', 'POST'])
@auth.login_required
def app_settings():
    """Application settings page"""
    # Get current user and organization
    user = auth.get_current_user()
    current_org = user.get('current_organization')

    # We've removed the refresh button, but keeping this code in case it's needed in the future
    if request.args.get('refresh') == 'true':
        # Get app settings
        settings = get_app_settings()
        warning_threshold = settings.warning_threshold_days

        # Get all domains
        all_domains = []
        config = load_config()

        # Add SSL domains
        for entry in config.get('ssl_domains', []):
            domain = entry.get('url')
            if domain and domain not in all_domains:
                all_domains.append(domain)

        # Add domain expiry domains
        for entry in config.get('domain_expiry', []):
            domain = entry.get('name')
            if domain and domain not in all_domains:
                all_domains.append(domain)

        # Update status for all domains based on current warning threshold
        domains_updated = 0
        for domain in all_domains:
            # Update SSL certificate status
            ssl_updated = update_ssl_status(domain, warning_threshold)
            # Update domain expiry status
            domain_updated = update_domain_expiry_status(domain, warning_threshold)

            if ssl_updated or domain_updated:
                domains_updated += 1

        if domains_updated > 0:
            flash(f'Status updated for {domains_updated} domains using current warning threshold of {warning_threshold} days.', 'success')
        else:
            flash(f'No status changes needed with current warning threshold of {warning_threshold} days.', 'info')

        return redirect(url_for('app_settings'))

    if request.method == 'POST':
        form_type = request.form.get('form_type')
        config = load_config()

        if form_type == 'monitoring_settings':
            # Update app settings
            if 'app_settings' not in config:
                config['app_settings'] = {}

            # Handle warning threshold safely
            try:
                warning_threshold = int(request.form.get('warning_threshold', 10))
            except (ValueError, TypeError):
                logger.warning(f"Invalid warning_threshold value: {request.form.get('warning_threshold')}. Using default value of 10.")
                warning_threshold = 10

            # Handle auto refresh interval safely
            try:
                auto_refresh_interval = int(request.form.get('auto_refresh_interval', 5))
            except (ValueError, TypeError):
                logger.warning(f"Invalid auto_refresh_interval value: {request.form.get('auto_refresh_interval')}. Using default value of 5.")
                auto_refresh_interval = 5

            # Get timezone setting
            timezone = request.form.get('timezone', 'UTC')
            # Validate timezone (use UTC as fallback if invalid)
            try:
                import pytz
                if timezone not in pytz.all_timezones:
                    logger.warning(f"Invalid timezone: {timezone}. Using default value of UTC.")
                    timezone = 'UTC'
            except ImportError:
                # If pytz is not available, accept any timezone value
                logger.warning("pytz not available, timezone validation skipped")

            # Check if warning threshold has changed
            old_warning_threshold = config['app_settings'].get('warning_threshold_days', 10)
            threshold_changed = int(old_warning_threshold) != warning_threshold

            if threshold_changed:
                logger.info(f"Warning threshold changed from {old_warning_threshold} to {warning_threshold}. Clearing all certificate and domain expiry caches.")

            # Update app settings
            app_settings = {
                'warning_threshold_days': warning_threshold,
                'auto_refresh_enabled': 'auto_refresh_enabled' in request.form,
                'auto_refresh_interval': auto_refresh_interval,
                'timezone': timezone,
                'theme': config['app_settings'].get('theme', 'light')  # Preserve existing theme
            }

            # Save app settings directly to database
            db.set_setting('app_settings', app_settings)

            # Update the config object for compatibility
            config['app_settings'] = app_settings

            # Also update the email notification settings to use the same warning threshold
            if 'notifications' in config and 'email' in config['notifications']:
                config['notifications']['email']['warning_threshold_days'] = warning_threshold

            # Always update the status of all cached SSL and domain expiry data when settings are saved
            # Get all domains
            all_domains = []

            # Add SSL domains
            for entry in config.get('ssl_domains', []):
                domain = entry.get('url')
                if domain and domain not in all_domains:
                    all_domains.append(domain)

            # Add domain expiry domains
            for entry in config.get('domain_expiry', []):
                domain = entry.get('name')
                if domain and domain not in all_domains:
                    all_domains.append(domain)

            # Update status for all domains based on new warning threshold
            domains_updated = 0
            for domain in all_domains:
                # Update SSL certificate status
                ssl_updated = update_ssl_status(domain, warning_threshold)
                # Update domain expiry status
                domain_updated = update_domain_expiry_status(domain, warning_threshold)

                if ssl_updated or domain_updated:
                    domains_updated += 1

            if threshold_changed:
                if domains_updated > 0:
                    flash(f'Warning threshold updated to {warning_threshold} days. Status updated for {domains_updated} domains.', 'success')
                else:
                    flash(f'Warning threshold updated to {warning_threshold} days.', 'success')
            else:
                flash('Settings saved successfully.', 'success')

            # Get WHOIS API key
            whois_api_key = request.form.get('whois_api_key', '').strip()

            # Save the WHOIS API key for the current organization
            if current_org:
                org_id = current_org['id']
                db.set_organization_setting(org_id, 'whois_api_key', whois_api_key)

                # Log the API key status (without revealing the actual key)
                if whois_api_key:
                    logger.info(f"WHOIS API key updated successfully for organization {org_id}")
                    # Removed success notification for WHOIS API key
                else:
                    logger.warning(f"WHOIS API key was cleared or not provided for organization {org_id}")
                    flash('Warning: No WHOIS API key provided. Domain expiry monitoring will not work correctly.', 'warning')
            else:
                # Fallback to global settings if no organization is selected
                if 'api_settings' not in config:
                    config['api_settings'] = {}

                config['api_settings']['whois_api_key'] = whois_api_key
                db.set_setting('api_settings', {'whois_api_key': whois_api_key})

                if whois_api_key:
                    logger.info("WHOIS API key updated successfully in global settings")
                    # Removed success notification for WHOIS API key
                else:
                    logger.warning("WHOIS API key was cleared or not provided in global settings")
                    flash('Warning: No WHOIS API key provided. Domain expiry monitoring will not work correctly.', 'warning')

            save_config(config)
            flash('Settings updated successfully', 'success')

        return redirect(url_for('app_settings'))

    # Get app settings directly from the database to ensure we have the latest values
    settings = get_app_settings()

    # Use the warning threshold from app settings
    warning_threshold = settings.warning_threshold_days

    # Log the warning threshold for debugging
    logger.info(f"Retrieved warning threshold from app settings: {warning_threshold}")

    # Get WHOIS API key - first try organization-specific, then fall back to global
    whois_api_key = ''
    if current_org:
        org_id = current_org['id']
        whois_api_key = db.get_organization_setting(org_id, 'whois_api_key', '')

    # If no organization-specific key, check global settings
    if not whois_api_key:
        api_settings = db.get_setting('api_settings', {})
        whois_api_key = api_settings.get('whois_api_key', '')

    # Settings for the template
    # Get timezone display name
    timezone_display = settings.timezone
    try:
        import pytz
        if settings.timezone in pytz.all_timezones:
            # Find the city/region name from the timezone
            timezone_parts = settings.timezone.split('/')
            if len(timezone_parts) > 1:
                city = timezone_parts[-1].replace('_', ' ')
                # Get UTC offset
                tz = pytz.timezone(settings.timezone)
                utc_offset = datetime.now(tz).strftime('%z')
                # Format offset as +/-HH:MM
                if utc_offset:
                    offset_hours = utc_offset[:3]
                    offset_minutes = utc_offset[3:]
                    formatted_offset = f"{offset_hours}:{offset_minutes}"
                    timezone_display = f"{city} (UTC {formatted_offset})"
                else:
                    timezone_display = f"{city} (UTC)"
            # Special case for UTC
            elif settings.timezone == 'UTC':
                timezone_display = "UTC (+00:00)"
    except (ImportError, Exception) as e:
        logger.warning(f"Error formatting timezone display name: {str(e)}")

    combined_settings = {
        'auto_refresh_enabled': settings.auto_refresh_enabled,
        'auto_refresh_interval': settings.auto_refresh_interval,
        'theme': settings.theme,
        'timezone': settings.timezone,
        'timezone_display': timezone_display,
        'warning_threshold_days': warning_threshold,
        'whois_api_key': whois_api_key
    }

    return render_template('app_settings.html',
                          settings=combined_settings,
                          data_dir=DATA_DIR,
                          config_file=CONFIG_FILE,
                          current_org=current_org)

@app.route('/backup_config')
def backup_config():
    """Download a backup of the current configuration"""
    if not os.path.exists(CONFIG_FILE):
        flash('No configuration file found to backup', 'error')
        return redirect(url_for('app_settings'))

    timestamp = datetime.now().strftime('%Y%m%d_%H%M%S')
    return send_file(CONFIG_FILE,
                    mimetype='application/x-yaml',
                    as_attachment=True,
                    download_name=f'certifly_backup_{timestamp}.yaml')

@app.route('/clear_whois_cache')
@auth.login_required
def clear_whois_cache():
    """Clear the WHOIS cache and domain expiry cache"""
    try:
        # Clear all WHOIS cache entries from database
        db.clear_cache_by_prefix('whois_')

        # Clear domain expiry cache from database
        db.clear_cache_by_prefix('domain_expiry_')

        # Remove the cache file if it exists
        cache_file = os.path.join(DATA_DIR, "domain_expiry_cache.json")
        if os.path.exists(cache_file):
            try:
                os.remove(cache_file)
                logger.info("Domain expiry cache file removed")
            except OSError as e:
                logger.error(f"Error removing domain expiry cache file: {e}")

        # Check if WHOIS API key is configured
        api_key = get_whois_api_key()
        if not api_key:
            flash('Warning: No WHOIS API key configured. Please add a WHOIS API key in settings.', 'warning')
        else:
            flash('WHOIS and domain expiry caches cleared successfully', 'success')
    except Exception as e:
        flash(f'Error clearing caches: {str(e)}', 'error')

    return redirect(url_for('app_settings'))

@app.route('/clear_ssl_cache/<domain>')
@auth.login_required
def clear_ssl_cache(domain):
    """Clear the SSL cache for a specific domain"""
    try:
        # Clear SSL cache for this domain
        cache_key = f"ssl_{domain}"
        db.clear_cache(cache_key)
        logger.info(f"SSL cache cleared for domain: {domain}")

        # Force a fresh check
        cert_status = check_certificate(domain)
        logger.info(f"Fresh SSL check for {domain} after clearing cache: {cert_status.status}")

        flash(f'SSL cache for {domain} cleared successfully. New status: {cert_status.status}', 'success')
    except Exception as e:
        logger.error(f"Error clearing SSL cache for {domain}: {str(e)}", exc_info=True)
        flash(f'Error clearing SSL cache: {str(e)}', 'error')

    # Redirect back to the referring page or to the SSL certificates page
    referrer = request.referrer
    if referrer:
        from urllib.parse import urlparse
        referrer = referrer.replace('\\', '/')
        parsed_url = urlparse(referrer)
        # Define a list of trusted domains
        trusted_domains = ['yourtrustedomain.com']
        # Allow only relative URLs or URLs from trusted domains
        if not parsed_url.netloc or parsed_url.netloc in trusted_domains:
            return redirect(referrer)
    return redirect(url_for('ssl_certificates'))

@app.route('/clear_all_ssl_cache')
@auth.login_required
def clear_all_ssl_cache():
    """Clear SSL cache for all domains"""
    try:
        # Clear all SSL cache entries
        db.clear_cache_by_prefix("ssl_")
        logger.info("Cleared SSL cache for all domains")
        flash('Successfully cleared SSL cache for all domains. Please refresh the domains to check their status.', 'success')
    except Exception as e:
        logger.error(f"Error clearing SSL cache: {str(e)}", exc_info=True)
        flash(f'Failed to clear SSL cache: {str(e)}', 'error')

    return redirect(url_for('ssl_certificates'))

@app.route('/test_whois_api')
@auth.login_required
def test_whois_api():
    """Test the WHOIS API configuration"""
    api_key = get_whois_api_key()
    if not api_key:
        flash('No WHOIS API key configured. Please add a WHOIS API key in settings.', 'error')
        return redirect(url_for('app_settings'))

    # Test the API with a known domain
    test_domain = "google.com"
    try:
        url = f"https://www.whoisxmlapi.com/whoisserver/WhoisService?apiKey={api_key}&domainName={test_domain}&outputFormat=json"
        headers = {
            'User-Agent': 'Mozilla/5.0 (Windows NT 10.0; Win64; x64) AppleWebKit/537.36 (KHTML, like Gecko) Chrome/91.0.4472.124 Safari/537.36'
        }

        response = requests.get(url, headers=headers, timeout=10)
        response.raise_for_status()

        data = response.json()
        if 'WhoisRecord' in data:
            flash(f'WHOIS API test successful! API key is working correctly.', 'success')
        else:
            flash(f'WHOIS API test failed. Received unexpected response: {data}', 'error')
    except Exception as e:
        flash(f'WHOIS API test failed: {str(e)}', 'error')

    return redirect(url_for('app_settings'))

# Reports functionality
@app.route('/reports')
@auth.login_required
def reports():
    """Reports page"""
    # Get current user
    user = auth.get_current_user()

    # Get all organizations the user has access to
    organizations = []
    if user.get('is_admin'):
        organizations = db.get_all_organizations()
    else:
        organizations = db.get_user_organizations(user.get('id'))

    # Get all domains the user has access to
    domains = []
    current_org = user.get('current_organization')
    if current_org:
        domains = db.get_domains_by_organization(current_org.get('id'))

    return render_template('reports.html',
                          organizations=organizations,
                          domains=domains)

@app.route('/generate_report', methods=['POST'])
@auth.login_required
def generate_report():
    """Generate a report based on form data"""
    # Get current user
    user = auth.get_current_user()

    # Get form data
    report_type = request.form.get('report_type', 'all_domains')
    time_range = int(request.form.get('time_range', 30))
    organization_id = request.form.get('organization_id', 'all')
    domain_ids = request.form.getlist('domain_ids')

    # Get status filters
    ssl_statuses = request.form.getlist('ssl_status[]') or ['valid', 'warning', 'expired', 'error']
    domain_statuses = request.form.getlist('domain_status[]') or ['valid', 'warning', 'expired', 'error']
    ping_statuses = request.form.getlist('ping_status[]') or ['up', 'down', 'unknown']

    # Get include options
    include_charts = request.form.get('include_charts') != 'off'  # Default to true if not specified
    include_tables = request.form.get('include_tables') != 'off'  # Default to true if not specified
    include_alerts = request.form.get('include_alerts') != 'off'  # Default to true if not specified

    # Get domains based on selection
    domains = []
    if organization_id == 'all':
        # Get all domains the user has access to
        if user.get('is_admin'):
            domains = db.get_all_domains()
        else:
            # Get domains from all organizations the user belongs to
            user_orgs = db.get_user_organizations(user.get('id'))
            for org in user_orgs:
                domains.extend(db.get_domains_by_organization(org.get('id')))
    else:
        # Get domains for the selected organization
        domains = db.get_domains_by_organization(organization_id)

    # Filter domains if specific ones were selected
    if domain_ids and 'all' not in domain_ids:
        domains = [d for d in domains if str(d.id) in domain_ids]

    # Generate report data based on report type
    report_data = {}

    if report_type == 'ssl_status':
        report_data = generate_ssl_report(domains, time_range, ssl_statuses, include_charts, include_tables, include_alerts)
    elif report_type == 'domain_expiry':
        report_data = generate_domain_expiry_report(domains, time_range, domain_statuses, include_charts, include_tables, include_alerts)
    elif report_type == 'ping_uptime':
        report_data = generate_ping_report(domains, time_range, ping_statuses, include_charts, include_tables, include_alerts)
    else:  # all_domains
        report_data = generate_all_domains_report(domains, time_range, include_charts, include_tables, include_alerts)

    # Return JSON response
    return jsonify(report_data)

@app.route('/export_report', methods=['POST'])
@auth.login_required
def export_report():
    """Export a report in the specified format"""
    # Get current user
    user = auth.get_current_user()

    # Get form data
    report_type = request.form.get('report_type', 'all_domains')
    time_range = int(request.form.get('time_range', 30))
    organization_id = request.form.get('organization_id', 'all')
    domain_ids = request.form.getlist('domain_ids')
    export_format = request.form.get('export_format', 'csv')

    # Get status filters
    ssl_statuses = request.form.getlist('ssl_status[]') or ['valid', 'warning', 'expired', 'error']
    domain_statuses = request.form.getlist('domain_status[]') or ['valid', 'warning', 'expired', 'error']
    ping_statuses = request.form.getlist('ping_status[]') or ['up', 'down', 'unknown']

    # Get include options
    include_charts = request.form.get('include_charts') != 'off'  # Default to true if not specified
    include_tables = request.form.get('include_tables') != 'off'  # Default to true if not specified
    include_alerts = request.form.get('include_alerts') != 'off'  # Default to true if not specified

    # Get domains based on selection (same logic as generate_report)
    domains = []
    if organization_id == 'all':
        if user.get('is_admin'):
            domains = db.get_all_domains()
        else:
            user_orgs = db.get_user_organizations(user.get('id'))
            for org in user_orgs:
                domains.extend(db.get_domains_by_organization(org.get('id')))
    else:
        domains = db.get_domains_by_organization(organization_id)

    # Filter domains if specific ones were selected
    if domain_ids and 'all' not in domain_ids:
        domains = [d for d in domains if str(d.id) in domain_ids]

    # Generate report data
    if report_type == 'ssl_status':
        report_data = generate_ssl_report(domains, time_range, ssl_statuses, include_charts, include_tables, include_alerts)
    elif report_type == 'domain_expiry':
        report_data = generate_domain_expiry_report(domains, time_range, domain_statuses, include_charts, include_tables, include_alerts)
    elif report_type == 'ping_uptime':
        report_data = generate_ping_report(domains, time_range, ping_statuses, include_charts, include_tables, include_alerts)
    else:  # all_domains
        report_data = generate_all_domains_report(domains, time_range, include_charts, include_tables, include_alerts)

    # Export the report in the specified format
    if export_format == 'csv':
        return export_report_csv(report_data)
    elif export_format == 'pdf':
        return export_report_pdf(report_data)
    elif export_format == 'excel':
        return export_report_excel(report_data)
    else:
        flash('Invalid export format', 'error')
        return redirect(url_for('reports'))

# Helper functions for report generation
def generate_ssl_report(domains, time_range, status_filters=None, include_charts=True, include_tables=True, include_alerts=True):
    """Generate SSL certificate status report"""
    # Set default status filters if not provided
    if status_filters is None:
        status_filters = ['valid', 'warning', 'expired', 'error']

    # Get SSL certificate status for each domain
    ssl_statuses = []
    for domain in domains:
        try:
            # Handle both object and dictionary access
            domain_name = domain.get('name') if isinstance(domain, dict) else domain.name
            ssl_status = check_certificate(domain_name)
            # Only include domains with statuses in the filter
            if ssl_status.status in status_filters:
                ssl_statuses.append(ssl_status)
        except Exception as e:
            domain_name = domain.get('name') if isinstance(domain, dict) else getattr(domain, 'name', 'unknown')
            logger.error(f"Error checking SSL for {domain_name}: {str(e)}")

    # Count domains by status
    valid_count = sum(1 for s in ssl_statuses if s.status == 'valid')
    warning_count = sum(1 for s in ssl_statuses if s.status == 'warning')
    expired_count = sum(1 for s in ssl_statuses if s.status == 'expired')
    error_count = sum(1 for s in ssl_statuses if s.status == 'error')

    # Create table data if tables are included
    table_data = []
    if include_tables:
        for status in ssl_statuses:
            table_data.append({
                'Domain': status.domain,
                'Status': status.status.capitalize(),
                'Expiry Date': status.expiry_date.strftime('%Y-%m-%d') if status.expiry_date else 'Unknown',
                'Days Remaining': str(status.days_remaining) if status.days_remaining >= 0 else 'Expired' if status.days_remaining < 0 else 'Unknown'
            })

    # Get alerts related to SSL certificates if alerts are included
    alerts_data = []
    if include_alerts:
        alerts = db.get_alerts_by_type('ssl_certificate', time_range)
        for alert in alerts:
            alerts_data.append({
                'Date': alert['created_at'].strftime('%Y-%m-%d %H:%M'),
                'Domain': alert['domain'],
                'Alert Type': 'SSL Certificate',
                'Message': alert['message'],
                'Status': 'Acknowledged' if alert['acknowledged'] else 'Active'
            })

    # Create chart data if charts are included
    status_chart = {}
    trend_chart = {}
    if include_charts:
        status_chart = {
            'labels': ['Valid', 'Warning', 'Expired', 'Error'],
            'values': [valid_count, warning_count, expired_count, error_count]
        }

        # Create trend data (mock data for now)
        # In a real implementation, this would use historical data from the database
        trend_chart = {
            'labels': [f'Day {i}' for i in range(1, time_range + 1)],
            'datasets': [
                {
                    'label': 'Valid',
                    'data': [valid_count] * time_range,
                    'borderColor': '#28a745',
                    'backgroundColor': 'rgba(40, 167, 69, 0.1)'
                },
                {
                    'label': 'Warning',
                    'data': [warning_count] * time_range,
                    'borderColor': '#ffc107',
                    'backgroundColor': 'rgba(255, 193, 7, 0.1)'
                },
                {
                    'label': 'Expired',
                    'data': [expired_count] * time_range,
                    'borderColor': '#dc3545',
                    'backgroundColor': 'rgba(220, 53, 69, 0.1)'
                }
            ]
        }

    # Return the complete report data
    return {
        'title': 'SSL Certificate Status Report',
        'summary': {
            'total': len(ssl_statuses),
            'healthy': valid_count,
            'warning': warning_count,
            'critical': expired_count + error_count
        },
        'charts': {
            'status': status_chart,
            'trend': trend_chart
        },
        'table': table_data,
        'alerts': alerts_data
    }

def generate_domain_expiry_report(domains, time_range, status_filters=None, include_charts=True, include_tables=True, include_alerts=True):
    """Generate domain expiry status report"""
    # Set default status filters if not provided
    if status_filters is None:
        status_filters = ['valid', 'warning', 'expired', 'error']

    # Get domain expiry status for each domain
    domain_statuses = []
    for domain in domains:
        try:
            # Handle both object and dictionary access
            domain_name = domain.get('name') if isinstance(domain, dict) else domain.name
            domain_status = check_domain_expiry(domain_name)
            # Only include domains with statuses in the filter
            if domain_status.status in status_filters:
                domain_statuses.append(domain_status)
        except Exception as e:
            domain_name = domain.get('name') if isinstance(domain, dict) else getattr(domain, 'name', 'unknown')
            logger.error(f"Error checking domain expiry for {domain_name}: {str(e)}")

    # Count domains by status
    valid_count = sum(1 for s in domain_statuses if s.status == 'valid')
    warning_count = sum(1 for s in domain_statuses if s.status == 'warning')
    expired_count = sum(1 for s in domain_statuses if s.status == 'expired')
    error_count = sum(1 for s in domain_statuses if s.status == 'error')

    # Create table data if tables are included
    table_data = []
    if include_tables:
        for status in domain_statuses:
            table_data.append({
                'Domain': status.name,
                'Status': status.status.capitalize(),
                'Expiry Date': status.expiry_date.strftime('%Y-%m-%d') if status.expiry_date else 'Unknown',
                'Days Remaining': str(status.days_remaining) if status.days_remaining >= 0 else 'Expired' if status.days_remaining < 0 else 'Unknown',
                'Registrar': status.registrar
            })

    # Get alerts related to domain expiry if alerts are included
    alerts_data = []
    if include_alerts:
        alerts = db.get_alerts_by_type('domain_expiry', time_range)
        for alert in alerts:
            alerts_data.append({
                'Date': alert['created_at'].strftime('%Y-%m-%d %H:%M'),
                'Domain': alert['domain'],
                'Alert Type': 'Domain Expiry',
                'Message': alert['message'],
                'Status': 'Acknowledged' if alert['acknowledged'] else 'Active'
            })

    # Create chart data if charts are included
    status_chart = {}
    trend_chart = {}
    if include_charts:
        status_chart = {
            'labels': ['Valid', 'Warning', 'Expired', 'Error'],
            'values': [valid_count, warning_count, expired_count, error_count]
        }

        # Create trend data (mock data for now)
        trend_chart = {
            'labels': [f'Day {i}' for i in range(1, time_range + 1)],
            'datasets': [
                {
                    'label': 'Valid',
                    'data': [valid_count] * time_range,
                    'borderColor': '#28a745',
                    'backgroundColor': 'rgba(40, 167, 69, 0.1)'
                },
                {
                    'label': 'Warning',
                    'data': [warning_count] * time_range,
                    'borderColor': '#ffc107',
                    'backgroundColor': 'rgba(255, 193, 7, 0.1)'
                },
                {
                    'label': 'Expired',
                    'data': [expired_count] * time_range,
                    'borderColor': '#dc3545',
                    'backgroundColor': 'rgba(220, 53, 69, 0.1)'
                }
            ]
        }

    # Return the complete report data
    return {
        'title': 'Domain Expiry Status Report',
        'summary': {
            'total': len(domain_statuses),
            'healthy': valid_count,
            'warning': warning_count,
            'critical': expired_count + error_count
        },
        'charts': {
            'status': status_chart,
            'trend': trend_chart
        },
        'table': table_data,
        'alerts': alerts_data
    }

def generate_ping_report(domains, time_range, status_filters=None, include_charts=True, include_tables=True, include_alerts=True):
    """Generate ping uptime report"""
    # Set default status filters if not provided
    if status_filters is None:
        status_filters = ['up', 'down', 'unknown']

    # Get ping status for each domain
    ping_statuses = []
    for domain in domains:
        try:
            # Handle both object and dictionary access
            domain_name = domain.get('name') if isinstance(domain, dict) else domain.name
            ping_result = check_ping(domain_name)
            # Only include domains with statuses in the filter
            if ping_result['status'] in status_filters:
                ping_statuses.append({
                    'domain': domain_name,
                    'status': ping_result['status'],
                    'response_time': ping_result.get('response_time', 0)
                })
        except Exception as e:
            domain_name = domain.get('name') if isinstance(domain, dict) else getattr(domain, 'name', 'unknown')
            logger.error(f"Error checking ping for {domain_name}: {str(e)}")
            if 'unknown' in status_filters:
                ping_statuses.append({
                    'domain': domain_name,
                    'status': 'unknown',
                    'response_time': 0
                })

    # Count domains by status
    up_count = sum(1 for s in ping_statuses if s['status'] == 'up')
    down_count = sum(1 for s in ping_statuses if s['status'] == 'down')
    unknown_count = sum(1 for s in ping_statuses if s['status'] == 'unknown')

    # Create table data if tables are included
    table_data = []
    if include_tables:
        for status in ping_statuses:
            table_data.append({
                'Domain': status['domain'],
                'Status': status['status'].capitalize(),
                'Response Time': f"{status['response_time']} ms" if status['response_time'] > 0 else 'N/A',
                'Last Checked': datetime.now().strftime('%Y-%m-%d %H:%M')
            })

    # Get alerts related to ping monitoring if alerts are included
    alerts_data = []
    if include_alerts:
        alerts = db.get_alerts_by_type('ping', time_range)
        for alert in alerts:
            alerts_data.append({
                'Date': alert['created_at'].strftime('%Y-%m-%d %H:%M'),
                'Domain': alert['domain'],
                'Alert Type': 'Ping Monitoring',
                'Message': alert['message'],
                'Status': 'Acknowledged' if alert['acknowledged'] else 'Active'
            })

    # Create chart data if charts are included
    status_chart = {}
    trend_chart = {}
    if include_charts:
        status_chart = {
            'labels': ['Up', 'Down', 'Unknown'],
            'values': [up_count, down_count, unknown_count]
        }

        # Create trend data (mock data for now)
        trend_chart = {
            'labels': [f'Day {i}' for i in range(1, time_range + 1)],
            'datasets': [
                {
                    'label': 'Uptime %',
                    'data': [round((up_count / len(ping_statuses)) * 100) if len(ping_statuses) > 0 else 0] * time_range,
                    'borderColor': '#28a745',
                    'backgroundColor': 'rgba(40, 167, 69, 0.1)'
                }
            ]
        }

    # Return the complete report data
    return {
        'title': 'Ping Uptime Report',
        'summary': {
            'total': len(ping_statuses),
            'healthy': up_count,
            'warning': unknown_count,
            'critical': down_count
        },
        'charts': {
            'status': status_chart,
            'trend': trend_chart
        },
        'table': table_data,
        'alerts': alerts_data
    }

def generate_all_domains_report(domains, time_range, include_charts=True, include_tables=True, include_alerts=True):
    """Generate comprehensive report for all domains"""
    # Get status for each domain
    domain_data = []
    for domain in domains:
        try:
            # Handle both object and dictionary access
            domain_name = domain.get('name') if isinstance(domain, dict) else domain.name
            ssl_status = check_certificate(domain_name)
            domain_expiry = check_domain_expiry(domain_name)
            ping_result = check_ping(domain_name)

            # Determine overall status
            if ssl_status.status == 'expired' or domain_expiry.status == 'expired' or ping_result['status'] == 'down':
                overall_status = 'critical'
            elif ssl_status.status == 'warning' or domain_expiry.status == 'warning':
                overall_status = 'warning'
            elif ssl_status.status == 'error' or domain_expiry.status == 'error' or ping_result['status'] == 'unknown':
                overall_status = 'warning'
            else:
                overall_status = 'healthy'

            domain_data.append({
                'domain': domain_name,
                'ssl_status': ssl_status,
                'domain_expiry': domain_expiry,
                'ping_status': ping_result,
                'overall_status': overall_status
            })
        except Exception as e:
            domain_name = domain.get('name') if isinstance(domain, dict) else getattr(domain, 'name', 'unknown')
            logger.error(f"Error checking domain {domain_name}: {str(e)}")

    # Count domains by overall status
    healthy_count = sum(1 for d in domain_data if d['overall_status'] == 'healthy')
    warning_count = sum(1 for d in domain_data if d['overall_status'] == 'warning')
    critical_count = sum(1 for d in domain_data if d['overall_status'] == 'critical')

    # Create table data if tables are included
    table_data = []
    if include_tables:
        for data in domain_data:
            ssl_days = data['ssl_status'].days_remaining if data['ssl_status'].days_remaining >= 0 else 'Expired'
            domain_days = data['domain_expiry'].days_remaining if data['domain_expiry'].days_remaining >= 0 else 'Expired'

            table_data.append({
                'Domain': data['domain'],
                'Status': data['overall_status'].capitalize(),
                'SSL Expiry': f"{ssl_days} days" if isinstance(ssl_days, int) else ssl_days,
                'Domain Expiry': f"{domain_days} days" if isinstance(domain_days, int) else domain_days,
                'Ping Status': data['ping_status']['status'].capitalize()
            })

    # Get all alerts if alerts are included
    alerts_data = []
    if include_alerts:
        alerts = db.get_alerts(time_range)
        for alert in alerts:
            alerts_data.append({
                'Date': alert['created_at'].strftime('%Y-%m-%d %H:%M'),
                'Domain': alert['domain'],
                'Alert Type': alert['alert_type'].replace('_', ' ').title(),
                'Message': alert['message'],
                'Status': 'Acknowledged' if alert['acknowledged'] else 'Active'
            })

    # Create chart data if charts are included
    status_chart = {}
    trend_chart = {}
    if include_charts:
        status_chart = {
            'labels': ['Healthy', 'Warning', 'Critical'],
            'values': [healthy_count, warning_count, critical_count]
        }

        # Create trend data (mock data for now)
        trend_chart = {
            'labels': [f'Day {i}' for i in range(1, time_range + 1)],
            'datasets': [
                {
                    'label': 'Healthy',
                    'data': [healthy_count] * time_range,
                    'borderColor': '#28a745',
                    'backgroundColor': 'rgba(40, 167, 69, 0.1)'
                },
                {
                    'label': 'Warning',
                    'data': [warning_count] * time_range,
                    'borderColor': '#ffc107',
                    'backgroundColor': 'rgba(255, 193, 7, 0.1)'
                },
                {
                    'label': 'Critical',
                    'data': [critical_count] * time_range,
                    'borderColor': '#dc3545',
                    'backgroundColor': 'rgba(220, 53, 69, 0.1)'
                }
            ]
        }

    # Return the complete report data
    return {
        'title': 'All Domains Status Report',
        'summary': {
            'total': len(domain_data),
            'healthy': healthy_count,
            'warning': warning_count,
            'critical': critical_count
        },
        'charts': {
            'status': status_chart,
            'trend': trend_chart
        },
        'table': table_data,
        'alerts': alerts_data
    }

def export_report_csv(report_data):
    """Export report as CSV file"""
    # Create CSV content
    output = io.StringIO()
    writer = csv.writer(output)

    # Write header
    writer.writerow(['Report: ' + report_data['title']])
    writer.writerow(['Generated: ' + datetime.now().strftime('%Y-%m-%d %H:%M:%S')])
    writer.writerow([])

    # Write summary
    writer.writerow(['Summary'])
    writer.writerow(['Total Domains', report_data['summary']['total']])
    writer.writerow(['Healthy', report_data['summary']['healthy']])
    writer.writerow(['Warning', report_data['summary']['warning']])
    writer.writerow(['Critical', report_data['summary']['critical']])
    writer.writerow([])

    # Write table data
    if report_data['table']:
        writer.writerow(report_data['table'][0].keys())
        for row in report_data['table']:
            writer.writerow(row.values())

    # Create response
    output.seek(0)
    return Response(
        output.getvalue(),
        mimetype="text/csv",
        headers={"Content-disposition": f"attachment; filename={report_data['title'].replace(' ', '_')}.csv"}
    )

def export_report_excel(report_data):
    """Export report as Excel file"""
    # Use openpyxl to create an Excel file
    import io
    import openpyxl
    from openpyxl.styles import Font, Alignment, PatternFill

    # Create a new workbook and select the active worksheet
    wb = openpyxl.Workbook()
    ws = wb.active
    ws.title = "Report"

    # Set column widths
    ws.column_dimensions['A'].width = 25
    ws.column_dimensions['B'].width = 15

    # Add title
    ws['A1'] = 'Report: ' + report_data['title']
    ws['A1'].font = Font(bold=True, size=14)
    ws.merge_cells('A1:B1')

    # Add generation timestamp
    ws['A2'] = 'Generated: ' + datetime.now().strftime('%Y-%m-%d %H:%M:%S')
    ws.merge_cells('A2:B2')

    # Add summary header
    ws['A4'] = 'Summary'
    ws['A4'].font = Font(bold=True)

    # Add summary data
    ws['A5'] = 'Total Domains'
    ws['B5'] = report_data['summary']['total']

    ws['A6'] = 'Healthy'
    ws['B6'] = report_data['summary']['healthy']

    ws['A7'] = 'Warning'
    ws['B7'] = report_data['summary']['warning']

    ws['A8'] = 'Critical'
    ws['B8'] = report_data['summary']['critical']

    # Add table data if available
    if report_data['table']:
        # Add a header row for the table
        row_num = 10
        ws['A' + str(row_num)] = 'Detailed Data'
        ws['A' + str(row_num)].font = Font(bold=True)
        ws.merge_cells(f'A{row_num}:B{row_num}')
        row_num += 1

        # Get the keys from the first row as headers
        headers = list(report_data['table'][0].keys())

        # Write headers
        for col_num, header in enumerate(headers, 1):
            cell = ws.cell(row=row_num, column=col_num)
            cell.value = header
            cell.font = Font(bold=True)
            cell.fill = PatternFill(start_color="DDDDDD", end_color="DDDDDD", fill_type="solid")

        # Write data rows
        for row_data in report_data['table']:
            row_num += 1
            for col_num, key in enumerate(headers, 1):
                ws.cell(row=row_num, column=col_num).value = row_data.get(key, '')

    # Save to a BytesIO object
    output = io.BytesIO()
    wb.save(output)
    output.seek(0)

    # Create response
    filename = f"{report_data['title'].replace(' ', '_')}.xlsx"
    return Response(
        output.getvalue(),
        mimetype="application/vnd.openxmlformats-officedocument.spreadsheetml.sheet",
        headers={"Content-disposition": f"attachment; filename={filename}"}
    )

def export_report_pdf(report_data):
    """Export report as PDF file"""
    # Use reportlab to create a PDF file
    import io
    from reportlab.lib.pagesizes import letter
    from reportlab.lib import colors
    from reportlab.platypus import SimpleDocTemplate, Paragraph, Spacer, Table, TableStyle
    from reportlab.lib.styles import getSampleStyleSheet, ParagraphStyle

    # Create a buffer for the PDF
    buffer = io.BytesIO()

    # Create the PDF document
    doc = SimpleDocTemplate(buffer, pagesize=letter)
    styles = getSampleStyleSheet()

    # Create custom styles
    title_style = ParagraphStyle(
        'Title',
        parent=styles['Heading1'],
        fontSize=16,
        spaceAfter=12
    )

    subtitle_style = ParagraphStyle(
        'Subtitle',
        parent=styles['Heading2'],
        fontSize=14,
        spaceAfter=10
    )

    normal_style = styles['Normal']

    # Create the content elements
    elements = []

    # Add title
    elements.append(Paragraph(f"Report: {report_data['title']}", title_style))
    elements.append(Paragraph(f"Generated: {datetime.now().strftime('%Y-%m-%d %H:%M:%S')}", normal_style))
    elements.append(Spacer(1, 12))

    # Add summary
    elements.append(Paragraph("Summary", subtitle_style))

    summary_data = [
        ["Total Domains", str(report_data['summary']['total'])],
        ["Healthy", str(report_data['summary']['healthy'])],
        ["Warning", str(report_data['summary']['warning'])],
        ["Critical", str(report_data['summary']['critical'])]
    ]

    summary_table = Table(summary_data, colWidths=[200, 100])
    summary_table.setStyle(TableStyle([
        ('BACKGROUND', (0, 0), (0, -1), colors.lightgrey),
        ('TEXTCOLOR', (0, 0), (0, -1), colors.black),
        ('ALIGN', (0, 0), (-1, -1), 'LEFT'),
        ('FONTNAME', (0, 0), (-1, -1), 'Helvetica'),
        ('FONTSIZE', (0, 0), (-1, -1), 10),
        ('BOTTOMPADDING', (0, 0), (-1, -1), 6),
        ('GRID', (0, 0), (-1, -1), 1, colors.black)
    ]))

    elements.append(summary_table)
    elements.append(Spacer(1, 12))

    # Add table data if available
    if report_data['table']:
        elements.append(Paragraph("Detailed Data", subtitle_style))

        # Get headers from the first row
        headers = list(report_data['table'][0].keys())

        # Prepare table data
        table_data = [headers]  # First row is headers

        # Add data rows
        for row in report_data['table']:
            table_data.append([str(row.get(key, '')) for key in headers])

        # Create the table
        col_widths = [100] * len(headers)  # Adjust column widths as needed
        detail_table = Table(table_data, colWidths=col_widths)

        # Style the table
        table_style = [
            ('BACKGROUND', (0, 0), (-1, 0), colors.lightgrey),
            ('TEXTCOLOR', (0, 0), (-1, 0), colors.black),
            ('ALIGN', (0, 0), (-1, -1), 'LEFT'),
            ('FONTNAME', (0, 0), (-1, 0), 'Helvetica-Bold'),
            ('FONTSIZE', (0, 0), (-1, 0), 10),
            ('BOTTOMPADDING', (0, 0), (-1, 0), 6),
            ('GRID', (0, 0), (-1, -1), 1, colors.black)
        ]
        detail_table.setStyle(TableStyle(table_style))

        elements.append(detail_table)

    # Build the PDF
    doc.build(elements)

    # Get the value from the buffer
    buffer.seek(0)

    # Create response
    filename = f"{report_data['title'].replace(' ', '_')}.pdf"
    return Response(
        buffer.getvalue(),
        mimetype="application/pdf",
        headers={"Content-disposition": f"attachment; filename={filename}"}
    )

@app.route('/restore_config', methods=['POST'])
def restore_config():
    """Restore configuration from a backup file"""
    if 'backup_file' not in request.files:
        flash('No backup file provided', 'error')
        return redirect(url_for('app_settings'))

    backup_file = request.files['backup_file']
    if backup_file.filename == '':
        flash('No backup file selected', 'error')
        return redirect(url_for('app_settings'))

    # Validate YAML format
    try:
        backup_content = backup_file.read()
        backup_file.seek(0)  # Reset file pointer
        yaml_content = yaml.safe_load(backup_content)

        if not isinstance(yaml_content, dict):
            flash('Invalid backup file format', 'error')
            return redirect(url_for('app_settings'))

        # Create a backup of the current config before restoring
        if os.path.exists(CONFIG_FILE):
            timestamp = datetime.now().strftime('%Y%m%d_%H%M%S')
            pre_restore_backup = os.path.join(DATA_DIR, f"config_pre_restore_{timestamp}.yaml")
            shutil.copy2(CONFIG_FILE, pre_restore_backup)

        # Save the uploaded file as the new config
        backup_file.save(CONFIG_FILE)
        flash('Configuration restored successfully', 'success')
    except Exception as e:
        flash(f'Error restoring backup: {str(e)}', 'error')

    return redirect(url_for('app_settings'))

@app.route('/add_ssl_from_dashboard', methods=['POST'])
def add_ssl_from_dashboard():
    """Add a new domain to SSL certificate monitoring from the dashboard"""
    if request.method == 'POST':
        domain = request.form.get('domain', '').strip()

        if not domain:
            flash('Please enter a domain name', 'error')
            return redirect(url_for('index'))

        # Clean the domain
        domain = clean_domain_name(domain)
        if not domain:
            flash('Invalid domain format', 'error')
            return redirect(url_for('index'))

        # Check if domain already exists
        config = load_config()
        if 'ssl_domains' not in config:
            config['ssl_domains'] = []

        for entry in config.get('ssl_domains', []):
            if entry.get('url') == domain:
                flash(f'Domain {domain} is already being monitored for SSL', 'error')
                return redirect(url_for('index'))

        # Add domain to config
        config['ssl_domains'].append({'url': domain})
        save_config(config)

        flash(f'Domain {domain} added to SSL monitoring successfully', 'success')
        return redirect(url_for('index'))

@app.route('/add_domain_from_dashboard', methods=['POST'])
def add_domain_from_dashboard():
    """Add a new domain to monitoring from the dashboard"""
    if request.method == 'POST':
        domain = request.form.get('domain', '').strip()
        monitor_ssl = 'monitor_ssl' in request.form
        monitor_expiry = 'monitor_expiry' in request.form
        monitor_ping = 'monitor_ping' in request.form

        if not domain:
            flash('Please enter a domain name', 'error')
            return redirect(url_for('index'))

        # Clean the domain
        domain = clean_domain_name(domain)
        if not domain:
            flash('Invalid domain format', 'error')
            return redirect(url_for('index'))

        # Check if at least one monitoring option is selected
        if not any([monitor_ssl, monitor_expiry, monitor_ping]):
            flash('Please select at least one monitoring option', 'error')
            return redirect(url_for('index'))

        # Get current user
        current_user = auth.get_current_user()

        # Get current organization
        current_org = current_user.get('current_organization')
        if not current_org:
            flash("You don't have access to any organizations", 'error')
            return redirect(url_for('profile'))

        # Load the current configuration
        config = load_config()

        # Initialize config sections if they don't exist
        if 'ssl_domains' not in config:
            config['ssl_domains'] = []
        if 'domain_expiry' not in config:
            config['domain_expiry'] = []
        if 'ping_hosts' not in config:
            config['ping_hosts'] = []

        # Check if domain already exists in this organization
        existing_domain = db.get_domain_by_name_and_org(domain, current_org['id'])
        if existing_domain:
            # Update existing domain with new monitoring options
            ssl_monitored = monitor_ssl or existing_domain['ssl_monitored']
            expiry_monitored = monitor_expiry or existing_domain['expiry_monitored']
            ping_monitored = monitor_ping or existing_domain['ping_monitored']

            updated = db.update_domain(
                existing_domain['id'],
                domain,
                ssl_monitored,
                expiry_monitored,
                ping_monitored
            )
            if updated:
                # Update the configuration file

                # Update SSL monitoring
                if ssl_monitored:
                    # Check if domain is already in ssl_domains
                    ssl_exists = False
                    for entry in config['ssl_domains']:
                        if entry.get('url') == domain:
                            ssl_exists = True
                            break

                    # Add to ssl_domains if not already there
                    if not ssl_exists:
                        config['ssl_domains'].append({'url': domain})
                else:
                    # Remove from SSL domains if monitoring is disabled
                    config['ssl_domains'] = [entry for entry in config['ssl_domains']
                                           if entry.get('url') != domain]

                # Update domain expiry monitoring
                if expiry_monitored:
                    # Check if domain is already in domain_expiry
                    expiry_exists = False
                    for entry in config['domain_expiry']:
                        if entry.get('name') == domain:
                            expiry_exists = True
                            break

                    # Add to domain_expiry if not already there
                    if not expiry_exists:
                        config['domain_expiry'].append({'name': domain})
                else:
                    # Remove from domain expiry if monitoring is disabled
                    config['domain_expiry'] = [entry for entry in config['domain_expiry']
                                             if entry.get('name') != domain]

                # Update ping monitoring
                if ping_monitored:
                    # Check if domain is already in ping_hosts
                    ping_exists = False
                    for entry in config['ping_hosts']:
                        if entry.get('host') == domain:
                            ping_exists = True
                            break

                    # Add to ping_hosts if not already there
                    if not ping_exists:
                        config['ping_hosts'].append({'host': domain})
                else:
                    # Remove from ping hosts if monitoring is disabled
                    config['ping_hosts'] = [entry for entry in config['ping_hosts']
                                          if entry.get('host') != domain]

                # Save the updated configuration
                save_config(config)

                flash(f'Domain {domain} monitoring options updated successfully', 'success')
            else:
                flash(f'Error updating domain {domain}', 'error')
        else:
            # Add new domain with selected monitoring options and auto-logging
            domain_id = db.add_domain(
                name=domain,
                organization_id=current_org['id'],
                ssl_monitored=monitor_ssl,
                expiry_monitored=monitor_expiry,
                ping_monitored=monitor_ping,
                user_id=current_user['id'],
                username=current_user['username'],
                ip_address=request.remote_addr,
                auto_log=True
            )
            if domain_id:
                # Update the configuration file
                config_updated = False

                # Add to SSL monitoring
                if monitor_ssl:
                    # Check if domain is already in ssl_domains
                    ssl_exists = False
                    for entry in config['ssl_domains']:
                        if entry.get('url') == domain:
                            ssl_exists = True
                            break

                    # Add to ssl_domains if not already there
                    if not ssl_exists:
                        config['ssl_domains'].append({'url': domain})
                        config_updated = True

                        # Pre-cache an error status to prevent initial slow loading
                        # This will be updated in the background
                        error_status = CertificateStatus(
                            domain=domain,
                            days_remaining=-1,
                            expiry_date=datetime.now(),
                            status='checking',  # Use 'checking' status to indicate it's being processed
                            ping_status='unknown'
                        )
                        cache_ssl_data(domain, error_status)

                        # Start a background thread to check the certificate
                        threading.Thread(
                            target=lambda d: check_certificate(d),
                            args=(domain,),
                            daemon=True
                        ).start()

                # Add to domain expiry monitoring
                if monitor_expiry:
                    # Check if domain is already in domain_expiry
                    expiry_exists = False
                    for entry in config['domain_expiry']:
                        if entry.get('name') == domain:
                            expiry_exists = True
                            break

                    # Add to domain_expiry if not already there
                    if not expiry_exists:
                        config['domain_expiry'].append({'name': domain})
                        config_updated = True

                        # Force an immediate check to populate the domain expiry cache
                        try:
                            # Clear any existing cache entry
                            db.clear_cache(f"domain_expiry_{domain}")

                            # Perform a check to populate the cache
                            check_domain_expiry(domain)
                        except Exception as e:
                            logger.error(f"Error checking domain expiry for {domain}: {str(e)}")

                # Add to ping monitoring
                if monitor_ping:
                    # Check if domain is already in ping_hosts
                    ping_exists = False
                    for entry in config['ping_hosts']:
                        if entry.get('host') == domain:
                            ping_exists = True
                            break

                    # Add to ping_hosts if not already there
                    if not ping_exists:
                        config['ping_hosts'].append({'host': domain})
                        config_updated = True

                        # Force an immediate ping check
                        try:
                            # Clear any existing cache entry
                            db.clear_cache(f"ping_{domain}")

                            # Perform a check to populate the cache
                            check_ping(domain)
                        except Exception as e:
                            logger.error(f"Error checking ping for {domain}: {str(e)}")

                # Save the updated configuration if changes were made
                if config_updated:
                    save_config(config)

                # Track what was added
                added_to = []
                if monitor_ssl:
                    added_to.append('SSL certificates')
                if monitor_expiry:
                    added_to.append('domain expiry')
                if monitor_ping:
                    added_to.append('ping monitoring')

                flash(f'Domain {domain} added to {", ".join(added_to)} successfully!', 'success')
            else:
                flash(f'Error adding domain {domain}', 'error')

        return redirect(url_for('index'))

@app.route('/bulk_add_domains_from_dashboard', methods=['POST'])
def bulk_add_domains_from_dashboard():
    """Add multiple domains to monitoring from the dashboard"""
    if request.method == 'POST':
        domains_text = request.form.get('domains', '').strip()
        monitor_ssl = 'monitor_ssl' in request.form
        monitor_expiry = 'monitor_expiry' in request.form
        monitor_ping = 'monitor_ping' in request.form

        if not domains_text:
            flash('Please enter at least one domain', 'error')
            return redirect(url_for('index'))

        # Check if at least one monitoring option is selected
        if not any([monitor_ssl, monitor_expiry, monitor_ping]):
            flash('Please select at least one monitoring option', 'error')
            return redirect(url_for('index'))

        # Split by newlines, commas, or spaces
        domains = re.split(r'[\n,\s]+', domains_text)
        domains = [d.strip() for d in domains if d.strip()]

        if not domains:
            flash('No valid domains found', 'error')
            return redirect(url_for('index'))

        # Get current user
        current_user = auth.get_current_user()

        # Get current organization
        current_org = current_user.get('current_organization')
        if not current_org:
            flash("You don't have access to any organizations", 'error')
            return redirect(url_for('profile'))

        # Load the current configuration
        config = load_config()

        # Initialize config sections if they don't exist
        if 'ssl_domains' not in config:
            config['ssl_domains'] = []
        if 'domain_expiry' not in config:
            config['domain_expiry'] = []
        if 'ping_hosts' not in config:
            config['ping_hosts'] = []

        added_count = 0
        updated_count = 0
        skipped_count = 0

        # Track domains added to config
        ssl_domains_added = []
        expiry_domains_added = []
        ping_hosts_added = []

        for domain in domains:
            # Clean the domain
            domain = clean_domain_name(domain)
            if not domain:
                skipped_count += 1
                continue

            # Check if domain already exists in this organization
            existing_domain = db.get_domain_by_name_and_org(domain, current_org['id'])
            if existing_domain:
                # Update existing domain with new monitoring options
                updated = db.update_domain(
                    existing_domain['id'],
                    domain,
                    monitor_ssl or existing_domain['ssl_monitored'],
                    monitor_expiry or existing_domain['expiry_monitored'],
                    monitor_ping or existing_domain['ping_monitored']
                )
                if updated:
                    # Log the domain update action
                    monitoring_types_str = []
                    if monitor_ssl and not existing_domain['ssl_monitored']:
                        monitoring_types_str.append("SSL")
                    if monitor_expiry and not existing_domain['expiry_monitored']:
                        monitoring_types_str.append("expiry")
                    if monitor_ping and not existing_domain['ping_monitored']:
                        monitoring_types_str.append("ping")

                    if monitoring_types_str:  # Only log if something was actually updated
                        db.log_user_action(
                            user_id=current_user['id'],
                            username=current_user['username'],
                            action_type='update',
                            resource_type='domain',
                            resource_id=existing_domain['id'],
                            resource_name=domain,
                            details=f'Updated domain to add {", ".join(monitoring_types_str)} monitoring (bulk dashboard)',
                            ip_address=request.remote_addr,
                            organization_id=current_org['id']
                        )
                    updated_count += 1

                    # Update SSL monitoring in config
                    if monitor_ssl and not existing_domain['ssl_monitored']:
                        ssl_domains_added.append(domain)

                    # Update domain expiry monitoring in config
                    if monitor_expiry and not existing_domain['expiry_monitored']:
                        expiry_domains_added.append(domain)

                    # Update ping monitoring in config
                    if monitor_ping and not existing_domain['ping_monitored']:
                        ping_hosts_added.append(domain)
                else:
                    skipped_count += 1
            else:
                # Add new domain with selected monitoring options and auto-logging
                domain_id = db.add_domain(
                    name=domain,
                    organization_id=current_org['id'],
                    ssl_monitored=monitor_ssl,
                    expiry_monitored=monitor_expiry,
                    ping_monitored=monitor_ping,
                    user_id=current_user['id'],
                    username=current_user['username'],
                    ip_address=request.remote_addr,
                    auto_log=True
                )
                if domain_id:
                    # The log entry is now created automatically by add_domain
                    # Add to monitoring types for the flash message
                    monitoring_types_str = []
                    if monitor_ssl:
                        monitoring_types_str.append("SSL")
                    if monitor_expiry:
                        monitoring_types_str.append("expiry")
                    if monitor_ping:
                        monitoring_types_str.append("ping")
                    added_count += 1

                    # Add to config lists
                    if monitor_ssl:
                        # Check if domain is already in ssl_domains
                        ssl_exists = False
                        for entry in config['ssl_domains']:
                            if entry.get('url') == domain:
                                ssl_exists = True
                                break

                        # Add to ssl_domains_added if not already in config
                        if not ssl_exists:
                            ssl_domains_added.append(domain)

                            # Force an immediate check to populate the SSL cache
                            try:
                                # Clear any existing cache entry
                                db.clear_cache(f"ssl_{domain}")

                                # Perform a check to populate the cache
                                check_certificate(domain)
                            except Exception as e:
                                logger.error(f"Error checking SSL for {domain}: {str(e)}")

                    if monitor_expiry:
                        # Check if domain is already in domain_expiry
                        expiry_exists = False
                        for entry in config['domain_expiry']:
                            if entry.get('name') == domain:
                                expiry_exists = True
                                break

                        # Add to expiry_domains_added if not already in config
                        if not expiry_exists:
                            expiry_domains_added.append(domain)

                            # Force an immediate check to populate the domain expiry cache
                            try:
                                # Clear any existing cache entry
                                db.clear_cache(f"domain_expiry_{domain}")

                                # Perform a check to populate the cache
                                check_domain_expiry(domain)
                            except Exception as e:
                                logger.error(f"Error checking domain expiry for {domain}: {str(e)}")

                    if monitor_ping:
                        # Check if domain is already in ping_hosts
                        ping_exists = False
                        for entry in config['ping_hosts']:
                            if entry.get('host') == domain:
                                ping_exists = True
                                break

                        # Add to ping_hosts_added if not already in config
                        if not ping_exists:
                            ping_hosts_added.append(domain)

                            # Force an immediate ping check
                            try:
                                # Clear any existing cache entry
                                db.clear_cache(f"ping_{domain}")

                                # Perform a check to populate the cache
                                check_ping(domain)
                            except Exception as e:
                                logger.error(f"Error checking ping for {domain}: {str(e)}")
                else:
                    skipped_count += 1

        # Update the configuration file with all the new domains

        # Add SSL domains to config
        for domain in ssl_domains_added:
            # Check if domain is already in ssl_domains
            ssl_exists = False
            for entry in config['ssl_domains']:
                if entry.get('url') == domain:
                    ssl_exists = True
                    break

            # Add to ssl_domains if not already there
            if not ssl_exists:
                config['ssl_domains'].append({'url': domain})

        # Add domain expiry domains to config
        for domain in expiry_domains_added:
            # Check if domain is already in domain_expiry
            expiry_exists = False
            for entry in config['domain_expiry']:
                if entry.get('name') == domain:
                    expiry_exists = True
                    break

            # Add to domain_expiry if not already there
            if not expiry_exists:
                config['domain_expiry'].append({'name': domain})

        # Add ping hosts to config
        for domain in ping_hosts_added:
            # Check if domain is already in ping_hosts
            ping_exists = False
            for entry in config['ping_hosts']:
                if entry.get('host') == domain:
                    ping_exists = True
                    break

            # Add to ping_hosts if not already there
            if not ping_exists:
                config['ping_hosts'].append({'host': domain})

        # Save the updated configuration if any changes were made
        if ssl_domains_added or expiry_domains_added or ping_hosts_added:
            save_config(config)

        # Create appropriate message
        monitoring_types = []
        if monitor_ssl:
            monitoring_types.append("SSL certificates")
        if monitor_expiry:
            monitoring_types.append("Domain expiry")
        if monitor_ping:
            monitoring_types.append("Ping monitoring")

        monitoring_message = ", ".join(monitoring_types)

        if added_count > 0 or updated_count > 0:
            message = f'Added {added_count} domains'
            if updated_count > 0:
                message += f', updated {updated_count} domains'
            message += f' to {monitoring_message}'
            if skipped_count > 0:
                message += f', skipped {skipped_count} invalid domains'
            flash(message, 'success')
        else:
            flash(f'No domains added or updated, skipped {skipped_count} invalid domains', 'warning')

        return redirect(url_for('index'))

@app.route('/add_ping_from_dashboard', methods=['POST'])
def add_ping_from_dashboard():
    """Add a new host to ping monitoring from the dashboard"""
    if request.method == 'POST':
        host = request.form.get('host', '').strip()

        if not host:
            flash('Please enter a host name or IP address', 'error')
            return redirect(url_for('index'))

        # Clean the host
        host = clean_domain_name(host)
        if not host:
            flash('Invalid host format', 'error')
            return redirect(url_for('index'))

        # Get current user
        current_user = auth.get_current_user()

        # Get current organization
        current_org = current_user.get('current_organization')
        if not current_org:
            flash("You don't have access to any organizations", 'error')
            return redirect(url_for('profile'))

        # Check if host already exists in this organization
        existing_domain = db.get_domain_by_name_and_org(host, current_org['id'])
        if existing_domain:
            # If domain exists and ping monitoring is not enabled, update it
            if not existing_domain['ping_monitored']:
                db.update_domain(existing_domain['id'], host, existing_domain['ssl_monitored'], existing_domain['expiry_monitored'], True)
                flash(f'Host {host} updated to include ping monitoring', 'success')
            else:
                flash(f'Host {host} is already being monitored for ping', 'error')
        else:
            # Add new domain with ping monitoring enabled and auto-logging
            domain_id = db.add_domain(
                name=host,
                organization_id=current_org['id'],
                ssl_monitored=False,
                expiry_monitored=False,
                ping_monitored=True,
                user_id=current_user['id'],
                username=current_user['username'],
                ip_address=request.remote_addr,
                auto_log=True
            )
            if domain_id:
                flash(f'Host {host} added to ping monitoring successfully', 'success')
            else:
                flash(f'Error adding host {host}', 'error')

        return redirect(url_for('index'))

@app.route('/remove_all_monitors/<domain>')
def remove_all_monitors(domain):
    """Remove all monitoring (SSL, domain expiry, ping) for a domain"""
    if not domain:
        flash('Domain name is required', 'error')
        return redirect(url_for('index'))

    domain = clean_domain_name(domain)

    # Get current user
    current_user = auth.get_current_user()

    # Get current organization
    current_org = current_user.get('current_organization')
    if not current_org:
        flash("You don't have access to any organizations", 'error')
        return redirect(url_for('profile'))

    # Load the current configuration
    config = load_config()

    # Get domain by name and organization
    existing_domain = db.get_domain_by_name_and_org(domain, current_org['id'])
    if existing_domain:
        # Delete the domain from the database
        if db.delete_domain(existing_domain['id']):
            # Log the domain deletion action
            db.log_user_action(
                user_id=current_user['id'],
                username=current_user['username'],
                action_type='delete',
                resource_type='domain',
                resource_id=existing_domain['id'],
                resource_name=domain,
                details=f'Removed domain from all monitoring (dashboard)',
                ip_address=request.remote_addr,
                organization_id=current_org['id']
            )

            # Remove from SSL domains in config
            if 'ssl_domains' in config:
                config['ssl_domains'] = [entry for entry in config['ssl_domains']
                                        if entry.get('url') != domain]

            # Remove from domain expiry in config
            if 'domain_expiry' in config:
                config['domain_expiry'] = [entry for entry in config['domain_expiry']
                                          if entry.get('name') != domain]

            # Remove from ping hosts in config
            if 'ping_hosts' in config:
                config['ping_hosts'] = [entry for entry in config['ping_hosts']
                                       if entry.get('host') != domain]

            # Save the updated configuration
            save_config(config)

            flash(f'All monitoring for {domain} has been removed', 'success')
        else:
            flash(f'Error removing monitoring for {domain}', 'error')
    else:
        flash(f'Domain {domain} not found', 'error')

    return redirect(url_for('index'))

@app.route('/notifications')
def notifications():
    """Notification settings page"""
    notification_settings = get_notification_settings()
    return render_template('notifications.html', notifications=notification_settings.__dict__)

@app.route('/save_notifications', methods=['POST'])
def save_notifications():
    """Save notification settings"""
    if request.method == 'POST':
        notification_type = request.form.get('notification_type')
        enabled = request.form.get('enabled') == 'true'

        config = load_config()
        if 'notifications' not in config:
            config['notifications'] = {}

        if notification_type == 'email':
            if 'email' not in config['notifications']:
                config['notifications']['email'] = {}

            config['notifications']['email']['enabled'] = enabled
            if enabled:
                config['notifications']['email']['smtp_server'] = request.form.get('smtp_server', '')

                # Safely convert smtp_port to integer with a default value
                try:
                    smtp_port = request.form.get('smtp_port', '')
                    config['notifications']['email']['smtp_port'] = int(smtp_port) if smtp_port.strip() else 587
                except (ValueError, TypeError):
                    logger.warning(f"Invalid smtp_port value: {request.form.get('smtp_port')}. Using default value of 587.")
                    config['notifications']['email']['smtp_port'] = 587

                config['notifications']['email']['smtp_username'] = request.form.get('smtp_username', '')
                config['notifications']['email']['from_email'] = request.form.get('from_email', '')

                # Only update password if provided
                new_password = request.form.get('smtp_password', '')
                if new_password:
                    config['notifications']['email']['smtp_password'] = new_password

                config['notifications']['email']['notification_email'] = request.form.get('notification_email', '')

                # Get warning threshold from app settings
                app_settings = get_app_settings()
                warning_threshold = app_settings.warning_threshold_days

                # Log the warning threshold for debugging
                logger.info(f"Using warning threshold from app settings for email notifications: {warning_threshold}")

                # Set warning threshold from app settings and save directly to database
                config['notifications']['email']['warning_threshold_days'] = warning_threshold

                # Save the updated notifications config to the database
                db.set_setting('notifications', config['notifications'])

            flash('Email notification settings saved successfully', 'success')

        elif notification_type == 'teams':
            if 'teams' not in config['notifications']:
                config['notifications']['teams'] = {}

            config['notifications']['teams']['enabled'] = enabled
            if enabled:
                config['notifications']['teams']['webhook_url'] = request.form.get('webhook_url', '')

            flash('Microsoft Teams notification settings saved successfully', 'success')

        elif notification_type == 'slack':
            if 'slack' not in config['notifications']:
                config['notifications']['slack'] = {}

            config['notifications']['slack']['enabled'] = enabled
            if enabled:
                config['notifications']['slack']['webhook_url'] = request.form.get('webhook_url', '')
                config['notifications']['slack']['channel'] = request.form.get('channel', '')

            flash('Slack notification settings saved successfully', 'success')

        elif notification_type == 'discord':
            if 'discord' not in config['notifications']:
                config['notifications']['discord'] = {}

            config['notifications']['discord']['enabled'] = enabled
            if enabled:
                config['notifications']['discord']['webhook_url'] = request.form.get('webhook_url', '')
                config['notifications']['discord']['username'] = request.form.get('username', 'Certifly Bot')

            flash('Discord notification settings saved successfully', 'success')

        elif notification_type == 'telegram':
            if 'telegram' not in config['notifications']:
                config['notifications']['telegram'] = {}

            config['notifications']['telegram']['enabled'] = enabled
            if enabled:
                config['notifications']['telegram']['bot_token'] = request.form.get('bot_token', '')
                config['notifications']['telegram']['chat_id'] = request.form.get('chat_id', '')

            flash('Telegram notification settings saved successfully', 'success')

        elif notification_type == 'webhook':
            if 'webhook' not in config['notifications']:
                config['notifications']['webhook'] = {}

            config['notifications']['webhook']['enabled'] = enabled
            if enabled:
                config['notifications']['webhook']['webhook_url'] = request.form.get('webhook_url', '')
                config['notifications']['webhook']['format'] = request.form.get('format', 'json')

                # Validate JSON format for custom headers and fields
                custom_headers = request.form.get('custom_headers', '{}')
                custom_fields = request.form.get('custom_fields', '{}')

                try:
                    json.loads(custom_headers)
                    config['notifications']['webhook']['custom_headers'] = custom_headers
                except json.JSONDecodeError:
                    logger.warning(f"Invalid custom_headers JSON format: {custom_headers}. Using default value.")
                    config['notifications']['webhook']['custom_headers'] = '{}'

                try:
                    json.loads(custom_fields)
                    config['notifications']['webhook']['custom_fields'] = custom_fields
                except json.JSONDecodeError:
                    logger.warning(f"Invalid custom_fields JSON format: {custom_fields}. Using default value.")
                    config['notifications']['webhook']['custom_fields'] = '{}'

            flash('Custom webhook notification settings saved successfully', 'success')

        elif notification_type == 'sms':
            if 'sms' not in config['notifications']:
                config['notifications']['sms'] = {}

            config['notifications']['sms']['enabled'] = enabled
            if enabled:
                config['notifications']['sms']['account_sid'] = request.form.get('account_sid', '')
                config['notifications']['sms']['auth_token'] = request.form.get('auth_token', '')
                config['notifications']['sms']['from_number'] = request.form.get('from_number', '')
                config['notifications']['sms']['to_number'] = request.form.get('to_number', '')

            flash('SMS notification settings saved successfully', 'success')

        save_config(config)
        return redirect(url_for('notifications'))

    return redirect(url_for('notifications'))

@app.route('/test_notification', methods=['POST'])
def test_notification():
    """Test notification settings"""
    if request.method == 'POST':
        notification_type = request.form.get('notification_type')

        valid_types = ['email', 'teams', 'slack', 'discord', 'telegram', 'webhook', 'sms']
        if notification_type not in valid_types:
            flash(f"Unknown notification type: {notification_type}", 'danger')
            return redirect(url_for('notifications'))

        notification_settings = get_notification_settings()
        settings = getattr(notification_settings, notification_type, {})

        if not settings.get('enabled', False):
            flash(f"{notification_type.capitalize()} notifications are disabled", 'warning')
            return redirect(url_for('notifications'))

        # Use the already imported notifications module
        success, message = notifications_module.send_test_notification(notification_type, settings)

        if success:
            flash(f'Test notification sent successfully: {message}', 'success')
        else:
            flash(f'Failed to send test notification: {message}', 'error')

        return redirect(url_for('notifications'))

    return redirect(url_for('notifications'))

@app.route('/check_and_send_summary', methods=['POST'])
@auth.login_required
def manual_check_and_send_summary():
    """Manually check all domains and send a summary email"""
    try:
        # Check if the user is an admin
        current_user = auth.get_current_user()
        if not current_user['is_admin']:
            flash('Only administrators can manually trigger summary notifications', 'error')
            return redirect(url_for('notifications'))

        # Run the check and send the summary
        success, message = check_all_domains_and_send_summary()

        if success:
            flash(f'Summary check completed: {message}', 'success')
        else:
            flash(f'Summary check failed: {message}', 'error')

        return redirect(url_for('notifications'))
    except Exception as e:
        logger.error(f"Error in manual summary check: {str(e)}", exc_info=True)
        flash(f'Error running summary check: {str(e)}', 'error')
        return redirect(url_for('notifications'))

def check_all_domains_and_send_summary():
    """
    Check all domains for SSL certificate, domain expiry, and ping status issues
    and send a summary email notification with all warnings and errors
    """
    try:
        logger.info("Checking all domains for issues and preparing summary...")
        config = load_config()
        notification_settings = get_notification_settings()

        # Only proceed if email notifications are enabled
        if not notification_settings.email.get('enabled', False):
            logger.info("Email notifications are not enabled. Skipping summary check.")
            return False, "Email notifications are not enabled"

        # Initialize lists to store issues
        ssl_issues = []
        domain_expiry_issues = []
        ping_issues = []

        # Check SSL certificates
        for entry in config.get('ssl_domains', []):
            domain_name = entry.get('url')
            if not domain_name:
                continue

            # Get the current certificate status
            cert_status = check_certificate(domain_name)

            # If the certificate is in warning or expired state, add to issues list
            if cert_status.status in ['warning', 'expired']:
                ssl_issues.append({
                    'domain': domain_name,
                    'status': cert_status.status,
                    'days_remaining': cert_status.days_remaining,
                    'expiry_date': cert_status.expiry_date.strftime('%Y-%m-%d')
                })

        # Check domain expiry
        for entry in config.get('domain_expiry', []):
            domain_name = entry.get('name')
            if not domain_name:
                continue

            # Get the current domain expiry status
            domain_status = check_domain_expiry(domain_name)

            # If the domain is in warning or expired state, add to issues list
            if domain_status.status in ['warning', 'expired']:
                domain_expiry_issues.append({
                    'domain': domain_name,
                    'status': domain_status.status,
                    'days_remaining': domain_status.days_remaining,
                    'expiry_date': domain_status.expiry_date.strftime('%Y-%m-%d'),
                    'registrar': domain_status.registrar
                })

        # Check ping status
        for entry in config.get('ping_hosts', []):
            domain_name = entry.get('host')
            if not domain_name:
                continue

            # Get the current ping status
            ping_result = check_ping(domain_name)

            # If the ping status is down, add to issues list
            if ping_result['status'] == 'down':
                ping_issues.append({
                    'domain': domain_name,
                    'status': 'down',
                    'last_checked': ping_result['last_checked'].strftime('%Y-%m-%d %H:%M:%S')
                })

        # If there are no issues, don't send a notification
        if not ssl_issues and not domain_expiry_issues and not ping_issues:
            logger.info("No issues found. Skipping summary notification.")
            return True, "No issues found"

        # Prepare the summary message
        subject = f"Certifly Daily Summary - {datetime.now().strftime('%Y-%m-%d')}"

        message = f"""
Certifly Daily Monitoring Summary - {datetime.now().strftime('%Y-%m-%d')}

This is an automated summary of all domain monitoring issues detected in your Certifly instance.

"""

        # Add SSL certificate issues to the message
        if ssl_issues:
            message += f"""
SSL CERTIFICATE ISSUES ({len(ssl_issues)})
----------------------------------------
"""
            for issue in ssl_issues:
                message += f"""
Domain: {issue['domain']}
Status: {issue['status'].upper()}
Days Remaining: {issue['days_remaining']}
Expiry Date: {issue['expiry_date']}
"""

        # Add domain expiry issues to the message
        if domain_expiry_issues:
            message += f"""
DOMAIN EXPIRY ISSUES ({len(domain_expiry_issues)})
----------------------------------------
"""
            for issue in domain_expiry_issues:
                message += f"""
Domain: {issue['domain']}
Status: {issue['status'].upper()}
Days Remaining: {issue['days_remaining']}
Expiry Date: {issue['expiry_date']}
Registrar: {issue['registrar']}
"""

        # Add ping issues to the message
        if ping_issues:
            message += f"""
PING MONITORING ISSUES ({len(ping_issues)})
----------------------------------------
"""
            for issue in ping_issues:
                message += f"""
Domain: {issue['domain']}
Status: {issue['status'].upper()}
Last Checked: {issue['last_checked']}
"""

        # Add footer
        message += f"""
----------------------------------------
This is an automated message from Certifly. Please do not reply to this email.
"""

        # Import the send_email_notification function from the notifications module
        from notifications import send_email_notification

        # Send the summary email
        success, result_message = send_email_notification(notification_settings.email, subject, message)

        if success:
            logger.info("Summary notification email sent successfully")
            # Log the notification
            db.log_notification_sent("summary", "summary", "daily")
            return True, "Summary notification email sent successfully"
        else:
            logger.error(f"Failed to send summary notification email: {result_message}")
            return False, f"Failed to send summary notification email: {result_message}"

    except Exception as e:
        error_message = f"Error checking domains and sending summary: {str(e)}"
        logger.error(error_message, exc_info=True)
        return False, error_message

def check_and_send_pending_notifications():
    """Check for domains with warning or expired SSL certificates and send notifications if needed"""
    try:
        logger.info("Checking for pending notifications...")
        config = load_config()
        notification_settings = get_notification_settings()

        # Only proceed if at least one notification channel is enabled
        if not any([
            notification_settings.email.get('enabled', False),
            notification_settings.teams.get('enabled', False),
            notification_settings.slack.get('enabled', False),
            notification_settings.discord.get('enabled', False),
            notification_settings.telegram.get('enabled', False),
            notification_settings.webhook.get('enabled', False),
            notification_settings.sms.get('enabled', False)
        ]):
            logger.info("No notification channels are enabled. Skipping notification check.")
            return

        # Check SSL certificates
        for entry in config.get('ssl_domains', []):
            domain_name = entry.get('url')
            if not domain_name:
                continue

            # Get the current certificate status
            cert_status = check_certificate(domain_name)

            # If the certificate is in warning or expired state, check if we need to send a notification
            if cert_status.status in ['warning', 'expired']:
                should_notify = db.should_send_notification(domain_name, 'ssl', cert_status.status)

                if should_notify:
                    logger.info(f"Sending pending notification for {domain_name} SSL certificate ({cert_status.status})")
                    notifications_sent = False

                    # Send notifications to all enabled platforms
                    if notification_settings.email.get('enabled', False):
                        success, message = notifications_module.send_certificate_expiry_notification('email', notification_settings.email, cert_status)
                        if success:
                            notifications_sent = True
                            logger.info(f"Email notification sent for {domain_name}: {message}")
                        else:
                            logger.error(f"Failed to send email notification for {domain_name}: {message}")

                    # Add similar blocks for other notification channels as needed

                    # Log the notification if any were sent successfully
                    if notifications_sent:
                        db.log_notification_sent(domain_name, 'ssl', cert_status.status)
                        logger.info(f"Logged notification for {domain_name} SSL certificate ({cert_status.status})")
                else:
                    logger.debug(f"Skipping notification for {domain_name} SSL certificate ({cert_status.status}) - already sent recently")

        logger.info("Finished checking for pending notifications")
    except Exception as e:
        logger.error(f"Error checking for pending notifications: {str(e)}", exc_info=True)



@app.route('/check_ping/<domain>')
def check_domain_ping(domain):
    """Check ping status for a domain and return JSON response"""
    ping_result = check_ping(domain)

    # Get uptime percentage
    uptime_percentage = db.calculate_uptime_percentage(domain)
    if uptime_percentage is not None:
        uptime_percentage = round(uptime_percentage, 1)

    # Get ping history for uptime segments
    ping_history = db.get_ping_history(domain, hours=12)

    # Create uptime segments (12 segments representing the last 12 hours)
    uptime_segments = []
    if ping_history:
        # Group history into 12 hourly segments
        current_time = datetime.now()

        for i in range(12):
            segment_start = current_time - timedelta(hours=12-i)
            segment_end = current_time - timedelta(hours=11-i)

            # Find all checks in this segment
            segment_checks = [check for check in ping_history
                             if check['checked_at'] and
                             segment_start <= datetime.fromtimestamp(check['checked_at']) < segment_end]

            if segment_checks:
                # If any check is down, the segment is down
                if any(check['status'] == 'down' for check in segment_checks):
                    uptime_segments.append('down')
                else:
                    uptime_segments.append('up')
            else:
                # No checks in this segment
                uptime_segments.append('unknown')
    else:
        # If no history, use current status only for the most recent segment (last hour)
        uptime_segments = ['unknown'] * 11 + [ping_result["status"]]

    # Update ping status in config for ping hosts
    config = load_config()
    ping_hosts = config.get('ping_hosts', [])
    response_history = []

    for ping_host in ping_hosts:
        if ping_host.get('host') == domain:
            # Initialize response history if it doesn't exist
            if 'response_history' not in ping_host:
                ping_host['response_history'] = []

            # Add new response time to history (keep last 20 entries)
            if ping_result["status"] == "up":
                ping_host['response_history'].append(ping_result["response_time"])
                # Keep only the last 20 entries
                ping_host['response_history'] = ping_host['response_history'][-20:]

            response_history = ping_host.get('response_history', [])

            # Save the updated config
            save_config(config)
            break

    # Return response with history and uptime data
    return {
        'domain': domain,
        'ping_status': ping_result["status"],
        'response_time': ping_result["response_time"],
        'response_history': response_history,
        'uptime_percentage': uptime_percentage,
        'uptime_segments': uptime_segments
    }

@app.route('/api/domains/<int:domain_id>', methods=['DELETE'])
def delete_domain(domain_id):
    try:
        # Get current user
        current_user = auth.get_current_user()

        # Get current organization
        current_org = current_user.get('current_organization')
        if not current_org:
            return jsonify({'success': False, 'error': 'You don\'t have access to any organizations'}), 403

        # Get domain by ID
        domain = db.get_domain(domain_id)
        if not domain:
            return jsonify({'success': False, 'error': 'Domain not found'}), 404

        # Check if domain belongs to current organization
        if domain['organization_id'] != current_org['id']:
            return jsonify({'success': False, 'error': 'You don\'t have permission to delete this domain'}), 403

        # Load the current configuration
        config = load_config()

        # Get domain name before deleting
        domain_name = domain['name']

        # Delete domain from database
        if db.delete_domain(domain_id):
            # Log the domain deletion action
            db.log_user_action(
                user_id=current_user['id'],
                username=current_user['username'],
                action_type='delete',
                resource_type='domain',
                resource_id=domain_id,
                resource_name=domain_name,
                details=f'Removed domain from all monitoring (API)',
                ip_address=request.remote_addr,
                organization_id=current_org['id']
            )

            # Remove from SSL domains in config
            if 'ssl_domains' in config:
                config['ssl_domains'] = [entry for entry in config['ssl_domains']
                                        if entry.get('url') != domain_name]

            # Remove from domain expiry in config
            if 'domain_expiry' in config:
                config['domain_expiry'] = [entry for entry in config['domain_expiry']
                                          if entry.get('name') != domain_name]

            # Remove from ping hosts in config
            if 'ping_hosts' in config:
                config['ping_hosts'] = [entry for entry in config['ping_hosts']
                                       if entry.get('host') != domain_name]

            # Save the updated configuration
            save_config(config)

            logger.info(f"Domain {domain_name} (ID: {domain_id}) deleted successfully")
            return jsonify({'success': True, 'message': f'Domain {domain_name} deleted successfully'})
        else:
            return jsonify({'success': False, 'error': 'Failed to delete domain'}), 500
    except Exception as e:
        logger.error(f"Error deleting domain {domain_id}: {str(e)}")
        return jsonify({'success': False, 'error': str(e)}), 500

def add_cache_headers(response, max_age=0, private=True, etag=None):
    """Add cache control headers to a response"""
    if private:
        response.cache_control.private = True
    else:
        response.cache_control.public = True

    response.cache_control.max_age = max_age

    if etag:
        response.set_etag(etag)

    return response

@app.route('/api/domains/<int:domain_id>', methods=['GET'])
def get_domain(domain_id):
    try:
        # Get current user
        current_user = auth.get_current_user()

        # Get current organization
        current_org = current_user.get('current_organization')
        if not current_org:
            return jsonify({'success': False, 'error': 'You don\'t have access to any organizations'}), 403

        # Get domain by ID
        domain = db.get_domain(domain_id)
        if not domain:
            return jsonify({'success': False, 'error': 'Domain not found'}), 404

        # Check if domain belongs to current organization
        if domain['organization_id'] != current_org['id']:
            return jsonify({'success': False, 'error': 'You don\'t have permission to view this domain'}), 403

        # Determine which monitoring services are enabled for this domain
        monitors = []
        if domain['ssl_monitored']:
            monitors.append('ssl')
        if domain['expiry_monitored']:
            monitors.append('expiry')
        if domain['ping_monitored']:
            monitors.append('ping')

        # Create response data with both formats for backward compatibility
        response_data = {
            'success': True,
            'domain': {
                'id': domain['id'],
                'name': domain['name'],
                'ssl_monitored': domain['ssl_monitored'],
                'expiry_monitored': domain['expiry_monitored'],
                'ping_monitored': domain['ping_monitored'],
                'organization_id': domain['organization_id']
            },
            'data': {
                'domain': domain['name'],
                'monitors': monitors
            }
        }

        # Generate ETag based on response data
        import hashlib
        etag = hashlib.md5(str(response_data).encode()).hexdigest()

        # Create response with cache headers
        response = jsonify(response_data)
        return add_cache_headers(response, max_age=60, private=True, etag=etag)

    except Exception as e:
        logger.error(f"Error getting domain details: {str(e)}", exc_info=True)
        return jsonify({'success': False, 'error': str(e)}), 500

@app.route('/edit_domain_from_dashboard', methods=['POST'])
def edit_domain_from_dashboard():
    """Edit domain monitoring settings from the dashboard"""
    if request.method == 'POST':
        domain_id = request.form.get('domain_id')
        domain = request.form.get('domain')
        original_domain = request.form.get('original_domain')
        monitor_ssl = 'monitor_ssl' in request.form
        monitor_expiry = 'monitor_expiry' in request.form
        monitor_ping = 'monitor_ping' in request.form

        if not domain or not domain_id or not original_domain:
            flash('Domain information is missing', 'error')
            return redirect(url_for('index'))

        try:
            domain_id = int(domain_id)
        except ValueError:
            flash('Invalid domain ID', 'error')
            return redirect(url_for('index'))

        # Clean the domain names
        domain = clean_domain_name(domain)
        original_domain = clean_domain_name(original_domain)

        if not domain:
            flash('Invalid domain format', 'error')
            return redirect(url_for('index'))

        # Get current user
        current_user = auth.get_current_user()

        # Get current organization
        current_org = current_user.get('current_organization')
        if not current_org:
            flash("You don't have access to any organizations", 'error')
            return redirect(url_for('profile'))

        # Load the current configuration
        config = load_config()

        # Initialize config sections if they don't exist
        if 'ssl_domains' not in config:
            config['ssl_domains'] = []
        if 'domain_expiry' not in config:
            config['domain_expiry'] = []
        if 'ping_hosts' not in config:
            config['ping_hosts'] = []

        # Get the domain by ID
        existing_domain = db.get_domain(domain_id)
        if not existing_domain:
            flash(f'Domain with ID {domain_id} not found', 'error')
            return redirect(url_for('index'))

        # Check if the domain belongs to the current organization
        if existing_domain['organization_id'] != current_org['id']:
            flash("You don't have permission to edit this domain", 'error')
            return redirect(url_for('index'))

        # Check if the new domain name already exists (only if domain name was changed)
        if domain != original_domain:
            # Check if domain already exists in this organization
            domain_exists = db.get_domain_by_name_and_org(domain, current_org['id'])
            if domain_exists:
                flash(f'Domain {domain} is already being monitored. Please use a different name.', 'error')
                return redirect(url_for('index'))

        # Update the domain in the database
        updated = db.update_domain(
            domain_id,
            domain,  # New domain name
            monitor_ssl,
            monitor_expiry,
            monitor_ping
        )

        if updated:
            # Update the configuration file

            # If domain name was changed, remove old domain from config
            if domain != original_domain:
                # Remove old domain from SSL domains
                if 'ssl_domains' in config:
                    config['ssl_domains'] = [entry for entry in config['ssl_domains']
                                            if entry.get('url') != original_domain]

                # Remove old domain from domain expiry
                if 'domain_expiry' in config:
                    config['domain_expiry'] = [entry for entry in config['domain_expiry']
                                              if entry.get('name') != original_domain]

                # Remove old domain from ping hosts
                if 'ping_hosts' in config:
                    config['ping_hosts'] = [entry for entry in config['ping_hosts']
                                           if entry.get('host') != original_domain]

            # Update SSL monitoring
            if monitor_ssl:
                # Check if domain is already in ssl_domains
                ssl_exists = False
                for entry in config['ssl_domains']:
                    if entry.get('url') == domain:
                        ssl_exists = True
                        break

                # Add to ssl_domains if not already there
                if not ssl_exists:
                    config['ssl_domains'].append({'url': domain})
            else:
                # Remove from SSL domains if monitoring is disabled
                config['ssl_domains'] = [entry for entry in config['ssl_domains']
                                        if entry.get('url') != domain]

            # Update domain expiry monitoring
            if monitor_expiry:
                # Check if domain is already in domain_expiry
                expiry_exists = False
                for entry in config['domain_expiry']:
                    if entry.get('name') == domain:
                        expiry_exists = True
                        break

                # Add to domain_expiry if not already there
                if not expiry_exists:
                    config['domain_expiry'].append({'name': domain})
            else:
                # Remove from domain expiry if monitoring is disabled
                config['domain_expiry'] = [entry for entry in config['domain_expiry']
                                          if entry.get('name') != domain]

            # Update ping monitoring
            if monitor_ping:
                # Check if domain is already in ping_hosts
                ping_exists = False
                for entry in config['ping_hosts']:
                    if entry.get('host') == domain:
                        ping_exists = True
                        break

                # Add to ping_hosts if not already there
                if not ping_exists:
                    config['ping_hosts'].append({'host': domain})
            else:
                # Remove from ping hosts if monitoring is disabled
                config['ping_hosts'] = [entry for entry in config['ping_hosts']
                                       if entry.get('host') != domain]

            # Save the updated configuration
            save_config(config)

            # Show appropriate success message based on whether the domain name was changed
            if domain != original_domain:
                flash(f'Domain changed from {original_domain} to {domain} and monitoring settings updated successfully', 'success')
            else:
                flash(f'Domain {domain} monitoring settings updated successfully', 'success')
        else:
            flash(f'Error updating domain {domain}', 'error')

        return redirect(url_for('index'))

@app.route('/api/domains/<int:domain_id>/refresh', methods=['POST'])
def refresh_domain(domain_id):
    try:
        start_time = time.time()
        logger.debug(f"Starting refresh for domain ID {domain_id}")

        # Get current user
        current_user = auth.get_current_user()

        # Get current organization
        current_org = current_user.get('current_organization')
        if not current_org:
            return jsonify({'success': False, 'error': 'You don\'t have access to any organizations'}), 403

        # Get domain by ID
        domain = db.get_domain(domain_id)
        if not domain:
            return jsonify({'success': False, 'error': 'Domain not found'}), 404

        # Check if domain belongs to current organization
        if domain['organization_id'] != current_org['id']:
            return jsonify({'success': False, 'error': 'You don\'t have permission to refresh this domain'}), 403

        domain_to_refresh = domain['name']

        # Refresh domain data
        domain_data = {}

        # Check if domain is monitored for SSL
        if domain['ssl_monitored']:
            # Clear SSL cache for this domain to force a fresh check
            db.clear_cache(f"ssl_{domain_to_refresh}")

            cert_status = check_certificate(domain_to_refresh)
            domain_data['ssl_status'] = {
                'status': cert_status.status,
                'days_remaining': cert_status.days_remaining,
                'expiry_date': cert_status.expiry_date.strftime('%Y-%m-%d')
            }

        # Check if domain is monitored for expiry
        if domain['expiry_monitored']:
            # Clear domain expiry cache for this domain to force a fresh check
            db.clear_cache(f"domain_expiry_{domain_to_refresh}")

            domain_status = check_domain_expiry(domain_to_refresh)
            domain_data['domain_status'] = {
                'status': domain_status.status,
                'days_remaining': domain_status.days_remaining,
                'expiry_date': domain_status.expiry_date.strftime('%Y-%m-%d'),
                'registrar': domain_status.registrar
            }

        # Clear ping cache for this domain to force a fresh check
        db.clear_cache(f"ping_{domain_to_refresh}")

        # Check ping status
        ping_result = check_ping(domain_to_refresh)
        domain_data['ping_status'] = ping_result

        end_time = time.time()
        logger.info(f"Domain {domain_to_refresh} (ID: {domain_id}) refreshed successfully in {end_time - start_time:.2f} seconds")

        # Create response data
        response_data = {
            'success': True,
            'message': f'Domain {domain_to_refresh} refreshed successfully',
            'data': domain_data,
            'timestamp': int(time.time())
        }

        # Generate ETag based on response data
        import hashlib
        etag = hashlib.md5(str(response_data).encode()).hexdigest()

        # Create response with cache headers - no caching for refresh results
        response = jsonify(response_data)
        return add_cache_headers(response, max_age=0, private=True, etag=etag)
    except Exception as e:
        logger.error(f"Error refreshing domain {domain_id}: {str(e)}")
        return jsonify({'success': False, 'error': str(e)}), 500

# Storage route removed as requested

# Template filters
@app.template_filter('datetime')
def format_datetime(value, format='%Y-%m-%d %H:%M:%S'):
    """Format a datetime object to a string"""
    if value is None:
        return ""

    # Handle numeric timestamps (stored as int or float)
    if isinstance(value, (int, float)):
        try:
            value = datetime.fromtimestamp(value)
            return value.strftime(format)
        except (ValueError, OverflowError, OSError):
            return str(value)

    # Handle string values
    if isinstance(value, str):
        try:
            # Try to parse as ISO format
            value = datetime.fromisoformat(value.replace('Z', '+00:00'))
            return value.strftime(format)
        except ValueError:
            try:
                # Try to parse as timestamp
                value = datetime.fromtimestamp(float(value))
                return value.strftime(format)
            except (ValueError, OverflowError, OSError):
                # If all parsing fails, return the string as is
                return value

    # If it's already a datetime object, format it
    try:
        return value.strftime(format)
    except AttributeError:
        # If all else fails, return as string
        return str(value)



# Organization Routes
@app.route('/organizations')
@auth.login_required
def organizations():
    """Organizations page"""
    user = auth.get_current_user()

    # Get all organizations for admin, or user's organizations for regular users
    if user['is_admin']:
        organizations = db.get_all_organizations()
    else:
        organizations = user['organizations']

    # Sort organizations: current organization first, then alphabetically by name
    current_org_id = session.get('current_organization_id')

    # Separate current organization and other organizations
    current_org = None
    other_orgs = []

    for org in organizations:
        if org['id'] == current_org_id:
            current_org = org
        else:
            other_orgs.append(org)

    # Sort other organizations alphabetically by name
    other_orgs = sorted(other_orgs, key=lambda x: x['name'].lower())

    # Combine current organization and other organizations
    sorted_organizations = []
    if current_org:
        sorted_organizations.append(current_org)
    sorted_organizations.extend(other_orgs)

    return render_template('organizations.html',
                          organizations=sorted_organizations,
                          user=user)

@app.route('/organizations/switch/<int:org_id>')
@auth.login_required
def switch_organization(org_id):
    """Switch current organization"""
    user = auth.get_current_user()

    # Check if user has access to this organization
    has_access = False
    for org in user['organizations']:
        if org['id'] == org_id:
            has_access = True
            break

    # Admin users have access to all organizations
    if user['is_admin'] and not has_access:
        org = db.get_organization(org_id)
        if org:
            has_access = True

    if has_access:
        session['current_organization_id'] = org_id
        flash(f"Switched to organization: {org['name']}", 'success')
    else:
        flash("You don't have access to this organization", 'error')

    from urllib.parse import urlparse
    referrer = request.referrer
    if referrer:
        parsed_url = urlparse(referrer)
        if parsed_url.netloc != request.host:
            referrer = None
    return redirect(referrer or url_for('index'))

@app.route('/organizations/create', methods=['GET', 'POST'])
@auth.admin_required
def create_organization():
    """Create a new organization"""
    if request.method == 'POST':
        name = request.form.get('name')
        description = request.form.get('description')

        if not name:
            flash('Organization name is required', 'error')
            return redirect(url_for('create_organization'))

        # Check if organization already exists
        existing_org = db.get_organization_by_name(name)
        if existing_org:
            flash(f'Organization "{name}" already exists', 'error')
            return redirect(url_for('create_organization'))

        # Create organization
        org_id = db.create_organization(name, description)
        if org_id:
            flash(f'Organization "{name}" created successfully', 'success')
            return redirect(url_for('organizations'))
        else:
            flash('Failed to create organization', 'error')
            return redirect(url_for('create_organization'))

    return render_template('organization_form.html',
                          title='Create Organization',
                          user=auth.get_current_user())

@app.route('/organizations/<int:org_id>/edit', methods=['GET', 'POST'])
@auth.admin_required
def edit_organization(org_id):
    """Edit an organization"""
    org = db.get_organization(org_id)
    if not org:
        flash('Organization not found', 'error')
        return redirect(url_for('organizations'))

    if request.method == 'POST':
        form_type = request.form.get('form_type', 'organization_details')

        if form_type == 'organization_details':
            name = request.form.get('name')
            description = request.form.get('description')

            if not name:
                flash('Organization name is required', 'error')
                return redirect(url_for('edit_organization', org_id=org_id))

            # Check if new name already exists for another organization
            existing_org = db.get_organization_by_name(name)
            if existing_org and existing_org['id'] != org_id:
                flash(f'Organization "{name}" already exists', 'error')
                return redirect(url_for('edit_organization', org_id=org_id))

            # Update organization
            success = db.update_organization(org_id, name, description)
            if success:
                flash(f'Organization "{name}" updated successfully', 'success')
                return redirect(url_for('edit_organization', org_id=org_id))
            else:
                flash('Failed to update organization', 'error')
                return redirect(url_for('edit_organization', org_id=org_id))

    # Get organization users, tags, and domains for the editor
    users = db.get_organization_users(org_id)
    tags = db.get_organization_tags(org_id)
    domains = db.get_domains_by_organization(org_id)

    # Get SSL status for each domain
    for domain in domains:
        if domain['ssl_monitored']:
            cert_status = check_certificate(domain['name'])
            domain['ssl_status'] = cert_status.status
        else:
            domain['ssl_status'] = None

    return render_template('organization_editor.html',
                          organization=org,
                          users=users,
                          tags=tags,
                          domains=domains,
                          user=auth.get_current_user())

@app.route('/organizations/<int:org_id>/delete', methods=['POST'])
@auth.admin_required
def delete_organization(org_id):
    """Delete an organization"""
    org = db.get_organization(org_id)
    if not org:
        flash('Organization not found', 'error')
        return redirect(url_for('organizations'))

    # Delete organization
    success = db.delete_organization(org_id)
    if success:
        # If the deleted organization was the current one, reset the current organization
        if session.get('current_organization_id') == org_id:
            session.pop('current_organization_id', None)

        flash(f'Organization "{org["name"]}" deleted successfully', 'success')
    else:
        flash('Failed to delete organization', 'error')

    return redirect(url_for('organizations'))

@app.route('/organizations/<int:org_id>/users')
@auth.organization_admin_required
def organization_users(org_id):
    """Organization users page"""
    user = auth.get_current_user()

    # Check if user has access to this organization
    has_access = user['is_admin']
    if not has_access:
        for org in user['organizations']:
            if org['id'] == org_id and org['role'] == 'admin':
                has_access = True
                break

    if not has_access:
        flash("You don't have permission to view this page", 'error')
        return redirect(url_for('index'))

    org = db.get_organization(org_id)
    if not org:
        flash('Organization not found', 'error')
        return redirect(url_for('organizations'))

    users = db.get_organization_users(org_id)

    return render_template('organization_users.html',
                          organization=org,
                          users=users,
                          user=user)

@app.route('/api/check_user_exists', methods=['GET'])
@auth.login_required
def api_check_user_exists():
    """API endpoint to check if a user exists"""
    username = request.args.get('username')
    if not username:
        return jsonify({'exists': False, 'message': 'Username is required'})

    # Get user by username
    user = db.get_user_by_username(username)
    if user:
        return jsonify({'exists': True, 'message': 'User found'})
    else:
        return jsonify({'exists': False, 'message': 'User not found'})

@app.route('/api/get_user_suggestions', methods=['GET'])
@auth.login_required
def api_get_user_suggestions():
    """API endpoint to get user suggestions"""
    query = request.args.get('query', '')
    org_id = request.args.get('org_id')

    logger.debug(f"User suggestion request - query: '{query}', org_id: {org_id}")

    if not org_id:
        logger.warning("User suggestion request missing org_id")
        return jsonify({'success': False, 'message': 'Organization ID is required'})

    try:
        # Get current user
        current_user = auth.get_current_user()
        logger.debug(f"Current user: {current_user['username']}, admin: {current_user['is_admin']}")

        # Check if user has access to this organization
        has_access = current_user['is_admin']
        if not has_access:
            for org in current_user['organizations']:
                if org['id'] == int(org_id) and org['role'] == 'admin':
                    has_access = True
                    break

        logger.debug(f"User has access to organization: {has_access}")

        if not has_access:
            logger.warning(f"Access denied for user {current_user['username']} to organization {org_id}")
            return jsonify({'success': False, 'message': 'Access denied'})

        # Get users that match the query and are not already in the organization
        users = db.get_users_by_partial_username(query)
        logger.debug(f"Found {len(users)} users matching query '{query}'")

        org_users = db.get_organization_users(int(org_id))
        logger.debug(f"Organization {org_id} has {len(org_users)} users")

        org_user_ids = [user['id'] for user in org_users]

        # Filter out users that are already in the organization
        filtered_users = [user for user in users if user['id'] not in org_user_ids]
        logger.debug(f"After filtering, {len(filtered_users)} users remain")

        # Format user data for suggestions
        suggestions = []
        for user in filtered_users:
            suggestions.append(user['username'])
            logger.debug(f"Adding suggestion: {user['username']}")

        response = {'success': True, 'suggestions': suggestions}
        logger.debug(f"Returning response: {response}")
        return jsonify(response)
    except Exception as e:
        logger.error(f"Error in get_user_suggestions: {str(e)}", exc_info=True)
        return jsonify({'success': False, 'message': f'Server error: {str(e)}'})

@app.route('/api/get_available_users', methods=['GET'])
@auth.login_required
def api_get_available_users():
    """API endpoint to get all available users for an organization"""
    org_id = request.args.get('org_id')
    search = request.args.get('search', '')

    logger.debug(f"Available users request - org_id: {org_id}, search: '{search}'")

    if not org_id:
        logger.warning("Available users request missing org_id")
        return jsonify({'success': False, 'message': 'Organization ID is required'})

    try:
        # Get current user
        current_user = auth.get_current_user()
        logger.debug(f"Current user: {current_user['username']} (ID: {current_user['id']})")

        # Check if user has access to this organization
        has_access = current_user['is_admin']
        if not has_access:
            for org in current_user['organizations']:
                if org['id'] == int(org_id) and org['role'] == 'admin':
                    has_access = True
                    break

        if not has_access:
            logger.warning(f"Access denied for user {current_user['username']} to organization {org_id}")
            return jsonify({'success': False, 'message': 'Access denied'})

        # Get all users
        all_users = db.get_all_users()
        logger.debug(f"Total users in system: {len(all_users)}")

        # Log all users for debugging
        for user in all_users:
            logger.debug(f"User in system: {user['username']} (ID: {user['id']})")

        # Get organization users
        org_users = db.get_organization_users(int(org_id))
        logger.debug(f"Users in organization {org_id}: {len(org_users)}")

        org_user_ids = [user['id'] for user in org_users]
        logger.debug(f"Organization user IDs: {org_user_ids}")

        # Filter out users that are already in the organization
        available_users = []
        for user in all_users:
            if user['id'] not in org_user_ids:
                available_users.append({
                    'id': user['id'],
                    'username': user['username'],
                    'email': user['email'],
                    'is_admin': user['is_admin']
                })
                logger.debug(f"Adding available user: {user['username']} (ID: {user['id']})")

        # Apply search filter if provided
        if search:
            search = search.lower()
            filtered_users = []
            for user in available_users:
                if search in user['username'].lower() or search in user['email'].lower():
                    filtered_users.append(user)
                    logger.debug(f"User matches search: {user['username']}")
            available_users = filtered_users

        logger.debug(f"Found {len(available_users)} available users for organization {org_id}")
        logger.debug(f"Available users: {[user['username'] for user in available_users]}")

        # If no users are available, create a test user for demonstration
        if len(available_users) == 0 and current_user['is_admin']:
            logger.debug("No available users found, creating a test user")
            test_username = f"testuser_{int(time.time())}"
            test_email = f"{test_username}@example.com"

            # Create the test user
            test_user_id = db.add_user(test_username, "password123", test_email, is_admin=False)
            if test_user_id:
                logger.debug(f"Created test user: {test_username} with ID {test_user_id}")
                available_users.append({
                    'id': test_user_id,
                    'username': test_username,
                    'email': test_email,
                    'is_admin': False
                })

        return jsonify({
            'success': True,
            'users': available_users
        })
    except Exception as e:
        logger.error(f"Error in get_available_users: {str(e)}", exc_info=True)
        return jsonify({'success': False, 'message': f'Server error: {str(e)}'})

@app.route('/api/debug_user_suggestions', methods=['POST'])
@auth.login_required
def api_debug_user_suggestions():
    """Debug endpoint for user suggestions"""
    try:
        data = request.json
        query = data.get('query', '')
        org_id = data.get('org_id')

        logger.debug(f"Debug user suggestions - query: '{query}', org_id: {org_id}")

        # Get current user
        current_user = auth.get_current_user()

        # Create a test user if we don't have many users
        all_users = db.get_all_users()

        if len(all_users) < 3:  # If we have fewer than 3 users
            test_username = f"testuser_{int(time.time())}"
            test_email = f"{test_username}@example.com"

            # Create the test user
            test_user_id = db.add_user(test_username, "password123", test_email, is_admin=False)
            logger.debug(f"Created test user: {test_username} with ID {test_user_id}")

            # Refresh the list of all users
            all_users = db.get_all_users()

        # Get users matching the query
        matching_users = db.get_users_by_partial_username(query)

        # Get organization users
        org_users = db.get_organization_users(int(org_id)) if org_id else []

        return jsonify({
            'success': True,
            'debug_info': {
                'query': query,
                'org_id': org_id,
                'current_user': current_user['username'],
                'total_users': len(all_users),
                'matching_users': [u['username'] for u in matching_users],
                'org_users': [u['username'] for u in org_users],
                'test_username': test_username
            }
        })
    except Exception as e:
        logger.error(f"Error in debug_user_suggestions: {str(e)}", exc_info=True)
        return jsonify({'success': False, 'message': f'Debug error: {str(e)}'})

@app.route('/organizations/<int:org_id>/users/add', methods=['GET', 'POST'])
@auth.organization_admin_required
def add_organization_user(org_id):
    """Add users to an organization"""
    user = auth.get_current_user()

    # Check if user has access to this organization
    has_access = user['is_admin']
    if not has_access:
        for org in user['organizations']:
            if org['id'] == org_id and org['role'] == 'admin':
                has_access = True
                break

    if not has_access:
        flash("You don't have permission to view this page", 'error')
        return redirect(url_for('index'))

    org = db.get_organization(org_id)
    if not org:
        flash('Organization not found', 'error')
        return redirect(url_for('organizations'))

    if request.method == 'POST':
        # Get selected users and role
        selected_users = request.form.getlist('selected_users[]')
        role = request.form.get('role', 'member')

        if not selected_users:
            flash('Please select at least one user to add', 'error')
            return redirect(url_for('add_organization_user', org_id=org_id))

        # Track success and failures
        added_users = []
        failed_users = []

        for user_id in selected_users:
            try:
                user_id = int(user_id)

                # Get user by ID
                user_to_add = db.get_user_by_id(user_id)
                if not user_to_add:
                    failed_users.append(f"User ID {user_id} not found")
                    continue

                # Check if user is already in organization
                if db.is_user_in_organization(user_id, org_id):
                    failed_users.append(f"User '{user_to_add['username']}' is already in this organization")
                    continue

                # Add user to organization
                success = db.add_user_to_organization(user_id, org_id, role)
                if success:
                    added_users.append(user_to_add['username'])
                else:
                    failed_users.append(f"Failed to add user '{user_to_add['username']}'")
            except Exception as e:
                logger.error(f"Error adding user {user_id} to organization: {str(e)}")
                failed_users.append(f"Error processing user ID {user_id}")

        # Show success and failure messages
        if added_users:
            if len(added_users) == 1:
                flash(f"User '{added_users[0]}' added to organization successfully", 'success')
            else:
                flash(f"{len(added_users)} users added to organization successfully", 'success')

        if failed_users:
            for message in failed_users:
                flash(message, 'error')

        if added_users:
            return redirect(url_for('organization_users', org_id=org_id))
        else:
            return redirect(url_for('add_organization_user', org_id=org_id))

    # Get current organization users for display
    org_users = db.get_organization_users(org_id)

    # Get all users in the system
    all_users = db.get_all_users()

    # Filter out users that are already in the organization
    org_user_ids = [user['id'] for user in org_users]
    available_users = [
        {
            'id': user['id'],
            'username': user['username'],
            'email': user['email'],
            'is_admin': user['is_admin']
        }
        for user in all_users
        if user['id'] not in org_user_ids
    ]

    logger.debug(f"Found {len(available_users)} available users for organization {org_id}")

    # If no real users are available, add some test users for demonstration
    if len(available_users) == 0:
        available_users = [
            {
                'id': 1001,
                'username': 'testuser1',
                'email': 'testuser1@example.com',
                'is_admin': False
            },
            {
                'id': 1002,
                'username': 'testuser2',
                'email': 'testuser2@example.com',
                'is_admin': False
            },
            {
                'id': 1003,
                'username': 'adminuser',
                'email': 'admin@example.com',
                'is_admin': True
            }
        ]
        logger.debug("No real users available, using test users instead")

    # For GET requests, render the simplified template
    return render_template('add_members_simple.html',
                          organization=org,
                          users=org_users,
                          available_users=available_users,
                          user=user)

@app.route('/organizations/<int:org_id>/users/add/debug', methods=['GET'])
@auth.organization_admin_required
def debug_add_organization_user(org_id):
    """Debug page for adding users to an organization"""
    user = auth.get_current_user()

    # Check if user has access to this organization
    has_access = user['is_admin']
    if not has_access:
        for org in user['organizations']:
            if org['id'] == org_id and org['role'] == 'admin':
                has_access = True
                break

    if not has_access:
        flash("You don't have permission to view this page", 'error')
        return redirect(url_for('index'))

    org = db.get_organization(org_id)
    if not org:
        flash('Organization not found', 'error')
        return redirect(url_for('organizations'))

    # Get current organization users for display
    users = db.get_organization_users(org_id)

    # Render the debug template
    return render_template('debug_info.html',
                          organization=org,
                          users=users,
                          user=user)

@app.route('/organizations/<int:org_id>/users/<int:user_id>/role', methods=['POST'])
@auth.organization_admin_required
def update_organization_user_role(org_id, user_id):
    """Update a user's role in an organization"""
    current_user = auth.get_current_user()

    # Check if user has access to this organization
    has_access = current_user['is_admin']
    if not has_access:
        for org in current_user['organizations']:
            if org['id'] == org_id and org['role'] == 'admin':
                has_access = True
                break

    if not has_access:
        flash("You don't have permission to perform this action", 'error')
        return redirect(url_for('index'))

    # Don't allow changing own role
    if user_id == current_user['id']:
        flash("You cannot change your own role", 'error')
        return redirect(url_for('organization_users', org_id=org_id))

    role = request.form.get('role')
    if not role or role not in ['admin', 'member']:
        flash('Invalid role', 'error')
        return redirect(url_for('organization_users', org_id=org_id))

    # Update user role
    success = db.update_user_organization_role(user_id, org_id, role)
    if success:
        flash('User role updated successfully', 'success')
    else:
        flash('Failed to update user role', 'error')

    return redirect(url_for('organization_users', org_id=org_id))

@app.route('/organizations/<int:org_id>/users/<int:user_id>/remove', methods=['POST'])
@auth.organization_admin_required
def remove_organization_user(org_id, user_id):
    """Remove a user from an organization"""
    current_user = auth.get_current_user()

    # Check if user has access to this organization
    has_access = current_user['is_admin']
    if not has_access:
        for org in current_user['organizations']:
            if org['id'] == org_id and org['role'] == 'admin':
                has_access = True
                break

    if not has_access:
        flash("You don't have permission to perform this action", 'error')
        return redirect(url_for('index'))

    # Don't allow removing self
    if user_id == current_user['id']:
        flash("You cannot remove yourself from the organization", 'error')
        return redirect(url_for('organization_users', org_id=org_id))

    # Remove user from organization
    success = db.remove_user_from_organization(user_id, org_id)
    if success:
        flash('User removed from organization successfully', 'success')
    else:
        flash('Failed to remove user from organization', 'error')

    return redirect(url_for('organization_users', org_id=org_id))

# Tag Routes
@app.route('/organizations/<int:org_id>/tags')
@auth.organization_access_required
def organization_tags(org_id):
    """Organization tags page"""
    user = auth.get_current_user()

    # Check if user has access to this organization
    has_access = user['is_admin']
    if not has_access:
        for org in user['organizations']:
            if org['id'] == org_id:
                has_access = True
                break

    if not has_access:
        flash("You don't have permission to view this page", 'error')
        return redirect(url_for('index'))

    org = db.get_organization(org_id)
    if not org:
        flash('Organization not found', 'error')
        return redirect(url_for('organizations'))

    tags = db.get_organization_tags(org_id)

    return render_template('organization_tags.html',
                          organization=org,
                          tags=tags,
                          user=user)

@app.route('/organizations/<int:org_id>/tags/create', methods=['GET', 'POST'])
@auth.organization_admin_required
def create_tag(org_id):
    """Create a new tag"""
    user = auth.get_current_user()

    # Check if user has access to this organization
    has_access = user['is_admin']
    if not has_access:
        for org in user['organizations']:
            if org['id'] == org_id and org['role'] == 'admin':
                has_access = True
                break

    if not has_access:
        flash("You don't have permission to view this page", 'error')
        return redirect(url_for('index'))

    org = db.get_organization(org_id)
    if not org:
        flash('Organization not found', 'error')
        return redirect(url_for('organizations'))

    if request.method == 'POST':
        name = request.form.get('name')
        color = request.form.get('color', '#6c757d')

        if not name:
            flash('Tag name is required', 'error')
            return redirect(url_for('create_tag', org_id=org_id))

        # Create tag
        tag_id = db.create_tag(org_id, name, color)
        if tag_id:
            flash(f'Tag "{name}" created successfully', 'success')
            return redirect(url_for('organization_tags', org_id=org_id))
        else:
            flash('Failed to create tag', 'error')
            return redirect(url_for('create_tag', org_id=org_id))

    return render_template('tag_form.html',
                          title='Create Tag',
                          organization=org,
                          user=user)

@app.route('/organizations/<int:org_id>/tags/<int:tag_id>/edit', methods=['GET', 'POST'])
@auth.organization_admin_required
def edit_tag(org_id, tag_id):
    """Edit a tag"""
    user = auth.get_current_user()

    # Check if user has access to this organization
    has_access = user['is_admin']
    if not has_access:
        for org in user['organizations']:
            if org['id'] == org_id and org['role'] == 'admin':
                has_access = True
                break

    if not has_access:
        flash("You don't have permission to view this page", 'error')
        return redirect(url_for('index'))

    org = db.get_organization(org_id)
    if not org:
        flash('Organization not found', 'error')
        return redirect(url_for('organizations'))

    tag = db.get_tag(tag_id)
    if not tag or tag['organization_id'] != org_id:
        flash('Tag not found', 'error')
        return redirect(url_for('organization_tags', org_id=org_id))

    if request.method == 'POST':
        name = request.form.get('name')
        color = request.form.get('color', '#6c757d')

        if not name:
            flash('Tag name is required', 'error')
            return redirect(url_for('edit_tag', org_id=org_id, tag_id=tag_id))

        # Update tag
        success = db.update_tag(tag_id, name, color)
        if success:
            flash(f'Tag "{name}" updated successfully', 'success')
            return redirect(url_for('organization_tags', org_id=org_id))
        else:
            flash('Failed to update tag', 'error')
            return redirect(url_for('edit_tag', org_id=org_id, tag_id=tag_id))

    return render_template('tag_form.html',
                          title='Edit Tag',
                          organization=org,
                          tag=tag,
                          user=user)

@app.route('/organizations/<int:org_id>/tags/<int:tag_id>/delete', methods=['POST'])
@auth.organization_admin_required
def delete_tag(org_id, tag_id):
    """Delete a tag"""
    user = auth.get_current_user()

    # Check if user has access to this organization
    has_access = user['is_admin']
    if not has_access:
        for org in user['organizations']:
            if org['id'] == org_id and org['role'] == 'admin':
                has_access = True
                break

    if not has_access:
        flash("You don't have permission to perform this action", 'error')
        return redirect(url_for('index'))

    tag = db.get_tag(tag_id)
    if not tag or tag['organization_id'] != org_id:
        flash('Tag not found', 'error')
        return redirect(url_for('organization_tags', org_id=org_id))

    # Delete tag
    success = db.delete_tag(tag_id)
    if success:
        flash(f'Tag "{tag["name"]}" deleted successfully', 'success')
    else:
        flash('Failed to delete tag', 'error')

    return redirect(url_for('organization_tags', org_id=org_id))

# User Profile Routes
@app.route('/profile', methods=['GET', 'POST'])
@auth.login_required
def profile():
    """User profile page"""
    current_user = auth.get_current_user()

    if request.method == 'POST':
        email = request.form.get('email')
        display_name = request.form.get('display_name', '')

        # Validate input
        if not email:
            flash('Email is required', 'error')
            return render_template('profile.html', user=current_user)

        # Check if email already exists (if changed)
        if email != current_user['email']:
            existing_user = db.get_user_by_email(email)
            if existing_user and existing_user['id'] != current_user['id']:
                flash('Email already in use by another account', 'error')
                return render_template('profile.html', user=current_user)

        # Update user profile
        success = db.update_user_email(
            user_id=current_user['id'],
            email=email
        )

        # Update display name in user preferences
        if success:
            # Store display name in user preferences
            set_user_preference(current_user['id'], 'display_name', display_name)
            flash('Profile updated successfully', 'success')
        else:
            flash('Error updating profile', 'error')

        # Refresh user data
        current_user = auth.get_current_user()

    # Get user preferences
    current_user['display_name'] = get_user_preference(current_user['id'], 'display_name', '')
    current_user['email_alerts'] = get_user_preference(current_user['id'], 'email_alerts', True)

    # Get profile image
    profile_image = db.get_user_profile_image(current_user['id'])
    if profile_image:
        current_user['profile_image'] = profile_image

    return render_template('profile.html', user=current_user)

@app.route('/upload_profile_image', methods=['POST'])
@auth.login_required
def upload_profile_image():
    """Upload profile image for cropping"""
    current_user = auth.get_current_user()

    # Check if the post request has the file part
    if 'profile_image' not in request.files:
        flash('No file part', 'error')
        return redirect(url_for('profile'))

    file = request.files['profile_image']

    # If user does not select file, browser also
    # submit an empty part without filename
    if file.filename == '':
        flash('No selected file', 'error')
        return redirect(url_for('profile'))

    # Check if the file is allowed
    allowed_extensions = {'png', 'jpg', 'jpeg', 'gif'}
    if not '.' in file.filename or file.filename.rsplit('.', 1)[1].lower() not in allowed_extensions:
        flash('Invalid file type. Allowed types: png, jpg, jpeg, gif', 'error')
        return redirect(url_for('profile'))

    try:
        # Generate a unique filename for the temporary image
        import uuid
        temp_filename = f"{uuid.uuid4()}.jpg"

        # Save the uploaded file to the temp directory
        from PIL import Image
        import io
        import os

        # Get the current directory
        current_dir = os.path.dirname(os.path.abspath(__file__))

        # Create the full path to save the temporary image
        temp_path = os.path.join(current_dir, 'static', 'temp', temp_filename)

        # Ensure the directory exists
        os.makedirs(os.path.dirname(temp_path), exist_ok=True)

        # Read and save the image
        img = Image.open(file)

        # Convert to RGB mode (in case it's RGBA or another mode)
        if img.mode != 'RGB':
            img = img.convert('RGB')

        # Resize the image if it's too large to improve performance
        max_size = (1200, 1200)
        if img.width > max_size[0] or img.height > max_size[1]:
            img.thumbnail(max_size, Image.LANCZOS)
            logger.info(f"Resized image to {img.width}x{img.height}")

        # Save the temporary image with high quality
        img.save(temp_path, 'JPEG', quality=95)

        # Log the temporary file path for debugging
        logger.info(f"Temporary image saved at: {temp_path}")
        logger.info(f"Redirecting to crop page with filename: {temp_filename}")

        # Verify the file was saved correctly
        if os.path.exists(temp_path) and os.path.getsize(temp_path) > 0:
            logger.info(f"File saved successfully. Size: {os.path.getsize(temp_path)} bytes")
        else:
            logger.error(f"File not saved correctly or has zero size")
            flash('Error saving uploaded image', 'error')
            return redirect(url_for('profile'))

        # Redirect to the crop page
        return redirect(url_for('crop_profile_image', filename=temp_filename))

    except Exception as e:
        logger.error(f"Error uploading profile image: {str(e)}")
        flash('Error uploading profile image', 'error')
        return redirect(url_for('profile'))

@app.route('/crop_profile_image/<filename>', methods=['GET'])
@auth.login_required
def crop_profile_image(filename):
    """Show the image cropping page"""
    logger.info(f"Rendering crop page for file: {filename}")

    # Check if the temporary file exists
    import os
    base_path = os.path.join(os.path.dirname(os.path.abspath(__file__)), 'static', 'temp')
    temp_path = os.path.normpath(os.path.join(base_path, filename))
    if not temp_path.startswith(base_path):
        logger.error(f"Invalid file path: {temp_path}")
        flash("Error: Invalid file path.", "error")
        return redirect(url_for('profile'))
    if os.path.exists(temp_path):
        logger.info(f"Temporary file exists at: {temp_path}")
    else:
        logger.error(f"Temporary file does not exist at: {temp_path}")
        flash("Error: The uploaded image could not be found.", "error")
        return redirect(url_for('profile'))

    # Add timestamp to prevent browser caching
    timestamp = int(time.time())
    logger.info(f"Adding timestamp {timestamp} to prevent caching")

    return render_template('crop_profile_image.html', temp_filename=filename, now=timestamp)

@app.route('/save_cropped_image', methods=['POST'])
@auth.login_required
def save_cropped_image():
    """Save the cropped profile image"""
    current_user = auth.get_current_user()

    try:
        # Get the crop data and temp filename
        crop_data = request.form.get('crop_data')
        temp_filename = request.form.get('temp_filename')

        if not crop_data or not temp_filename:
            flash('Missing crop data or filename', 'error')
            return redirect(url_for('profile'))

        # Process the cropped image
        import base64
        from PIL import Image
        import io
        import os

        # Get the current directory
        current_dir = os.path.dirname(os.path.abspath(__file__))

        # Create the full path to save the image
        full_path = os.path.join(current_dir, 'static', f"profile_images/user_{current_user['id']}.jpg")

        # Ensure the directory exists
        os.makedirs(os.path.dirname(full_path), exist_ok=True)

        # Convert base64 to image
        # Remove the data URL prefix (e.g., "data:image/jpeg;base64,")
        crop_data = crop_data.split(',')[1]

        # Decode base64 data
        image_data = base64.b64decode(crop_data)

        # Create image from binary data
        img = Image.open(io.BytesIO(image_data))

        # Save the image
        img.save(full_path, 'JPEG')

        # Update the user's profile image in the database
        filename = f"profile_images/user_{current_user['id']}.jpg"
        db.update_user_profile_image(current_user['id'], filename)

        # Delete the temporary file
        # Define the base directory for temporary files
        temp_base_dir = os.path.join(current_dir, 'static', 'temp')

        # Normalize and validate the temp_filename
        temp_filename = os.path.normpath(temp_filename)
        if not temp_filename or temp_filename.startswith("..") or os.path.isabs(temp_filename):
            raise ValueError("Invalid filename")

        # Construct the full path and ensure it is within the base directory
        temp_path = os.path.join(temp_base_dir, temp_filename)
        if not temp_path.startswith(temp_base_dir):
            raise ValueError("Invalid file path")

        if os.path.exists(temp_path):
            os.remove(temp_path)

        flash('Profile image updated successfully', 'success')
    except Exception as e:
        logger.error(f"Error saving cropped image: {str(e)}")
        flash('Error saving cropped image', 'error')

    return redirect(url_for('profile'))

@app.route('/change_password', methods=['POST'])
@auth.login_required
def change_password():
    """Change user password"""
    current_user = auth.get_current_user()

    current_password = request.form.get('current_password')
    new_password = request.form.get('new_password')
    confirm_password = request.form.get('confirm_password')

    # Validate input
    if not current_password or not new_password or not confirm_password:
        flash('All fields are required', 'error')
        return redirect(url_for('profile'))

    if new_password != confirm_password:
        flash('New passwords do not match', 'error')
        return redirect(url_for('profile'))

    # Verify current password
    password_parts = current_user['password_hash'].split(':')
    if len(password_parts) != 2:
        flash('Invalid account configuration. Please contact an administrator.', 'error')
        return redirect(url_for('profile'))

    stored_hash, salt = password_parts
    if not auth.verify_password(current_password, stored_hash, salt):
        flash('Current password is incorrect', 'error')
        return redirect(url_for('profile'))

    # Hash new password
    password_hash, salt = auth.hash_password(new_password)
    combined_hash = f"{password_hash}:{salt}"

    # Update password
    success = db.update_user_password(
        user_id=current_user['id'],
        password_hash=combined_hash
    )

    if success:
        # Delete all other sessions for this user
        db.delete_user_sessions(current_user['id'])

        # Create a new session for the current user
        session_token = auth.create_user_session(current_user['id'])

        # Set session cookie
        response = make_response(redirect(url_for('profile')))
        response.set_cookie(
            auth.SESSION_COOKIE_NAME,
            session_token,
            max_age=auth.SESSION_EXPIRY,
            httponly=True,
            secure=request.is_secure,
            samesite='Lax'
        )

        flash('Password changed successfully. All other sessions have been logged out.', 'success')
        return response
    else:
        flash('Error changing password', 'error')
        return redirect(url_for('profile'))

@app.route('/update_preferences', methods=['POST'])
@auth.login_required
def update_preferences():
    """Update user preferences"""
    current_user = auth.get_current_user()

    # Only handle email alerts now
    email_alerts = 'email_alerts' in request.form

    # Update preferences
    set_user_preference(current_user['id'], 'email_alerts', email_alerts)

    # Set a flash message
    flash('Preferences updated successfully', 'success')

    # Redirect back to profile page
    return redirect(url_for('profile'))

# User preferences are now handled by database.py

# Logs Routes
@app.route('/logs')
@auth.login_required
@auth.admin_required
def logs():
    """User action logs page with modern design and improved filtering"""
    user = auth.get_current_user()

    # Get query parameters for filtering
    page = int(request.args.get('page', 1))
    per_page = 25  # Reduced to show more pages for better pagination experience
    username = request.args.get('username', '')
    action_type = request.args.get('action_type', '')
    resource_type = request.args.get('resource_type', '')
    date_range = request.args.get('date_range', 'all')
    start_date_str = request.args.get('start_date', '')
    end_date_str = request.args.get('end_date', '')

    # Import pytz at the top level
    import pytz
    from datetime import timezone

    # Get user's timezone
    app_settings = get_app_settings()
    timezone_str = app_settings.timezone

    # Get the user's timezone
    try:
        user_tz = pytz.timezone(timezone_str)
    except pytz.exceptions.UnknownTimeZoneError:
        logger.warning(f"Unknown timezone {timezone_str}, using UTC")
        user_tz = pytz.UTC

    # Parse dates based on date_range or custom range
    start_date = None
    end_date = None

    # Handle predefined date ranges
    now = datetime.now(tz=user_tz)
    if date_range == 'today':
        # Today (in user's timezone)
        start_date = datetime(now.year, now.month, now.day, 0, 0, 0, tzinfo=user_tz)
        end_date = datetime(now.year, now.month, now.day, 23, 59, 59, tzinfo=user_tz)
    elif date_range == 'yesterday':
        # Yesterday (in user's timezone)
        yesterday = now - timedelta(days=1)
        start_date = datetime(yesterday.year, yesterday.month, yesterday.day, 0, 0, 0, tzinfo=user_tz)
        end_date = datetime(yesterday.year, yesterday.month, yesterday.day, 23, 59, 59, tzinfo=user_tz)
    elif date_range == 'last7days':
        # Last 7 days (in user's timezone)
        start_date = now - timedelta(days=7)
        end_date = now
    elif date_range == 'last30days':
        # Last 30 days (in user's timezone)
        start_date = now - timedelta(days=30)
        end_date = now
    elif date_range == 'thismonth':
        # This month (in user's timezone)
        start_date = datetime(now.year, now.month, 1, 0, 0, 0, tzinfo=user_tz)
        end_date = now
    elif date_range == 'lastmonth':
        # Last month (in user's timezone)
        if now.month == 1:
            last_month = datetime(now.year - 1, 12, 1, 0, 0, 0, tzinfo=user_tz)
        else:
            last_month = datetime(now.year, now.month - 1, 1, 0, 0, 0, tzinfo=user_tz)
        start_date = last_month
        # Last day of last month
        if now.month == 1:
            end_date = datetime(now.year - 1, 12, 31, 23, 59, 59, tzinfo=user_tz)
        else:
            # Get the last day of the previous month
            last_day = (datetime(now.year, now.month, 1) - timedelta(days=1)).day
            end_date = datetime(now.year, now.month - 1, last_day, 23, 59, 59, tzinfo=user_tz)
    elif date_range == 'custom' and (start_date_str or end_date_str):
        # Custom date range
        if start_date_str:
            try:
                # Handle different date formats
                if 'T' in start_date_str:
                    # HTML datetime-local format: YYYY-MM-DDThh:mm
                    local_dt = datetime.strptime(start_date_str, '%Y-%m-%dT%H:%M')
                else:
                    # Try ISO format
                    local_dt = datetime.fromisoformat(start_date_str)

                # Localize the datetime to user's timezone
                start_date = user_tz.localize(local_dt)
                logger.info(f"Parsed custom start date: {start_date}")
            except ValueError as e:
                logger.error(f"Error parsing start date: {e}")
                flash('Invalid start date format', 'error')

        if end_date_str:
            try:
                # Handle different date formats
                if 'T' in end_date_str:
                    # HTML datetime-local format: YYYY-MM-DDThh:mm
                    local_dt = datetime.strptime(end_date_str, '%Y-%m-%dT%H:%M')
                else:
                    # Try ISO format
                    local_dt = datetime.fromisoformat(end_date_str)

                # Set end date to end of day if no time specified
                if local_dt.hour == 0 and local_dt.minute == 0 and local_dt.second == 0:
                    local_dt = local_dt.replace(hour=23, minute=59, second=59)

                # Localize the datetime to user's timezone
                end_date = user_tz.localize(local_dt)
                logger.info(f"Parsed custom end date: {end_date}")
            except ValueError as e:
                logger.error(f"Error parsing end date: {e}")
                flash('Invalid end date format', 'error')

    # Convert timezone-aware datetimes to UTC for database filtering
    if start_date:
        start_date = start_date.astimezone(pytz.UTC).replace(tzinfo=None)
        logger.info(f"Using start date (UTC): {start_date}")

    if end_date:
        end_date = end_date.astimezone(pytz.UTC).replace(tzinfo=None)
        logger.info(f"Using end date (UTC): {end_date}")

    # Get user ID if username filter is provided
    user_id = None
    if username:
        user_data = db.get_user_by_username(username)
        if user_data:
            user_id = user_data['id']
            logger.info(f"Filtering by user ID: {user_id} (username: {username})")
        else:
            logger.warning(f"Username not found: {username}")

    # For admin users, show all logs regardless of organization
    # For regular users, only show logs for their current organization
    organization_id = None
    if not user.get('is_admin'):
        organization_id = user.get('current_organization', {}).get('id')
        logger.info(f"Non-admin user, filtering by organization ID: {organization_id}")

    # Get logs with filters
    logs = db.get_user_action_logs(
        limit=per_page,
        offset=(page - 1) * per_page,
        user_id=user_id,
        action_type=action_type if action_type else None,
        resource_type=resource_type if resource_type else None,
        organization_id=organization_id,
        start_date=start_date,
        end_date=end_date
    )

    # Get total count for pagination
    total_logs = db.get_user_action_logs_count(
        user_id=user_id,
        action_type=action_type if action_type else None,
        resource_type=resource_type if resource_type else None,
        organization_id=organization_id,
        start_date=start_date,
        end_date=end_date
    )

    logger.info(f"Found {total_logs} logs matching filters")

    # Calculate total pages
    total_pages = (total_logs + per_page - 1) // per_page if total_logs > 0 else 1

    # Get unique action types and resource types for filter dropdowns
    action_types = db.get_unique_action_types()
    resource_types = db.get_unique_resource_types()

    # Get all users for username filter dropdown
    all_users = db.get_all_users()

    return render_template('logs.html',
                          logs=logs,
                          total_logs=total_logs,
                          page=page,
                          total_pages=total_pages,
                          user=user,
                          filter_username=username,
                          filter_action_type=action_type,
                          filter_resource_type=resource_type,
                          filter_date_range=date_range,
                          filter_start_date=start_date_str,
                          filter_end_date=end_date_str,
                          action_types=action_types,
                          resource_types=resource_types,
                          all_users=all_users,
                          timezone=timezone_str)

@app.route('/export_logs')
@auth.login_required
@auth.admin_required
def export_logs():
    """Export logs as CSV"""
    user = auth.get_current_user()

    # Get query parameters for filtering
    username = request.args.get('username')
    action_type = request.args.get('action_type')
    resource_type = request.args.get('resource_type')
    start_date_str = request.args.get('start_date')
    end_date_str = request.args.get('end_date')

    # Parse dates if provided
    start_date = None
    end_date = None

    # Import pytz at the top level
    import pytz
    from datetime import timezone

    # Get user's timezone
    app_settings = get_app_settings()
    timezone_str = app_settings.timezone

    # Get the user's timezone
    try:
        user_tz = pytz.timezone(timezone_str)
    except pytz.exceptions.UnknownTimeZoneError:
        logger.warning(f"Unknown timezone {timezone_str}, using UTC")
        user_tz = pytz.UTC

    if start_date_str:
        try:
            logger.info(f"Parsing start date for export: {start_date_str}")
            # Handle different date formats
            if 'T' in start_date_str:
                # HTML datetime-local format: YYYY-MM-DDThh:mm
                local_dt = datetime.strptime(start_date_str, '%Y-%m-%dT%H:%M')
            else:
                # Try ISO format
                local_dt = datetime.fromisoformat(start_date_str)

            # Localize the datetime to user's timezone
            local_dt = user_tz.localize(local_dt)
            # Convert to UTC for database filtering
            start_date = local_dt.astimezone(pytz.UTC).replace(tzinfo=None)

            logger.info(f"Parsed start date for export: {start_date} (original: {local_dt})")
        except ValueError as e:
            logger.error(f"Error parsing start date for export: {e}")
            flash('Invalid start date format', 'error')
            return redirect(url_for('logs'))

    if end_date_str:
        try:
            logger.info(f"Parsing end date for export: {end_date_str}")
            # Handle different date formats
            if 'T' in end_date_str:
                # HTML datetime-local format: YYYY-MM-DDThh:mm
                local_dt = datetime.strptime(end_date_str, '%Y-%m-%dT%H:%M')
            else:
                # Try ISO format
                local_dt = datetime.fromisoformat(end_date_str)

            # Set end date to end of day
            local_dt = local_dt.replace(hour=23, minute=59, second=59)

            # Localize the datetime to user's timezone
            local_dt = user_tz.localize(local_dt)
            # Convert to UTC for database filtering
            end_date = local_dt.astimezone(pytz.UTC).replace(tzinfo=None)

            logger.info(f"Parsed end date for export: {end_date} (original: {local_dt})")
        except ValueError as e:
            logger.error(f"Error parsing end date for export: {e}")
            flash('Invalid end date format', 'error')
            return redirect(url_for('logs'))

    # Get user ID if username filter is provided
    user_id = None
    if username:
        user_data = db.get_user_by_username(username)
        if user_data:
            user_id = user_data['id']

    # For admin users, show all logs regardless of organization
    # For regular users, only show logs for their current organization
    organization_id = None
    if not user.get('is_admin'):
        organization_id = user.get('current_organization', {}).get('id')

    # Log the filter parameters for debugging
    logger.info(f"Exporting logs with filters: user_id={user_id}, action_type={action_type}, "
                f"resource_type={resource_type}, organization_id={organization_id}, "
                f"start_date={start_date}, end_date={end_date}")

    # Get all logs with filters (no pagination)
    logs = db.get_user_action_logs(
        limit=10000,  # Set a high limit to get all logs
        offset=0,
        user_id=user_id,
        action_type=action_type,
        resource_type=resource_type,
        organization_id=organization_id,
        start_date=start_date,
        end_date=end_date
    )

    logger.info(f"Exporting {len(logs)} logs")

    # Create CSV file in memory
    output = io.StringIO()
    writer = csv.writer(output)

    # Write header
    writer.writerow(['Time', 'User', 'Action', 'Resource Type', 'Resource Name', 'Details', 'IP Address'])

    # Write data
    for log in logs:
        # Format the timestamp with the user's timezone
        timestamp = ''
        if log['created_at']:
            try:
                # Use the datetime filter to format the timestamp with the user's timezone
                timestamp = format_datetime(log['created_at'], '%Y-%m-%d %H:%M:%S')
            except Exception as e:
                logger.error(f"Error formatting timestamp for CSV: {e}")
                # Fallback to UTC
                timestamp = datetime.fromtimestamp(log['created_at']).strftime('%Y-%m-%d %H:%M:%S')

        writer.writerow([
            timestamp,
            log['username'],
            log['action_type'],
            log['resource_type'],
            log['resource_name'] or '',
            log['details'] or '',
            log['ip_address'] or ''
        ])

    # Prepare response
    output.seek(0)
    timestamp = datetime.now().strftime('%Y%m%d_%H%M%S')
    return Response(
        output.getvalue(),
        mimetype='text/csv',
        headers={'Content-Disposition': f'attachment;filename=certifly_logs_{timestamp}.csv'}
    )

# User Administration Routes
@app.route('/user_admin')
@auth.login_required
@auth.admin_required
def user_admin():
    """User administration page"""
    users = db.get_all_users()

    # Get organizations for each user
    for user in users:
        user['organizations'] = db.get_user_organizations(user['id'])

    # Sort users alphabetically by username by default
    sort_by = request.args.get('sort', 'username')
    sort_order = request.args.get('order', 'asc')

    # Define sorting functions for different fields
    sort_functions = {
        'username': lambda x: x['username'].lower(),
        'email': lambda x: x['email'].lower(),
        'is_admin': lambda x: (0 if x['is_admin'] else 1),  # Admins first
        'is_active': lambda x: (0 if x['is_active'] else 1),  # Active users first
        'created_at': lambda x: x['created_at'] if x['created_at'] else 0
    }

    # Apply sorting
    if sort_by in sort_functions:
        users = sorted(users, key=sort_functions[sort_by], reverse=(sort_order == 'desc'))

    organizations = db.get_all_organizations()
    return render_template('user_admin.html',
                          users=users,
                          organizations=organizations,
                          sort_by=sort_by,
                          sort_order=sort_order)

@app.route('/bulk_activate_users', methods=['POST'])
@auth.login_required
@auth.admin_required
def bulk_activate_users():
    """Activate multiple users"""
    # Check if user is admin
    current_user = auth.get_current_user()
    if not current_user.get('is_admin'):
        flash('You do not have permission to perform this action', 'error')
        return redirect(url_for('user_admin'))

    user_ids = request.form.getlist('user_ids')

    if not user_ids:
        flash('No users selected', 'error')
        return redirect(url_for('user_admin'))

    # Activate each user
    success_count = 0
    error_count = 0

    for user_id in user_ids:
        try:
            # Get user
            user = db.get_user_by_id(user_id)
            if not user:
                error_count += 1
                continue

            # Skip if user is already active
            if user.get('is_active'):
                continue

            # Activate user
            db.update_user_status(user_id, True)

            # Log the user activation action
            db.log_user_action(
                user_id=current_user['id'],
                username=current_user['username'],
                action_type='update',
                resource_type='user',
                resource_id=user_id,
                resource_name=user['username'],
                details=f'Admin activated user {user["username"]}',
                ip_address=request.remote_addr
            )

            success_count += 1
        except Exception as e:
            logger.error(f"Error activating user {user_id}: {str(e)}")
            error_count += 1

    if success_count > 0:
        flash(f'Successfully activated {success_count} user(s)', 'success')

    if error_count > 0:
        flash(f'Failed to activate {error_count} user(s)', 'error')

    return redirect(url_for('user_admin'))

@app.route('/bulk_deactivate_users', methods=['POST'])
@auth.login_required
@auth.admin_required
def bulk_deactivate_users():
    """Deactivate multiple users"""
    # Check if user is admin
    current_user = auth.get_current_user()
    if not current_user.get('is_admin'):
        flash('You do not have permission to perform this action', 'error')
        return redirect(url_for('user_admin'))

    user_ids = request.form.getlist('user_ids')

    if not user_ids:
        flash('No users selected', 'error')
        return redirect(url_for('user_admin'))

    # Deactivate each user
    success_count = 0
    error_count = 0

    for user_id in user_ids:
        try:
            # Get user
            user = db.get_user_by_id(user_id)
            if not user:
                error_count += 1
                continue

            # Skip if user is already inactive
            if not user.get('is_active'):
                continue

            # Skip if user is current user
            if str(user_id) == str(current_user.get('id')):
                flash('You cannot deactivate your own account', 'warning')
                continue

            # Deactivate user
            db.update_user_status(user_id, False)

            # Log the user deactivation action
            db.log_user_action(
                user_id=current_user['id'],
                username=current_user['username'],
                action_type='update',
                resource_type='user',
                resource_id=user_id,
                resource_name=user['username'],
                details=f'Admin deactivated user {user["username"]}',
                ip_address=request.remote_addr
            )

            success_count += 1
        except Exception as e:
            logger.error(f"Error deactivating user {user_id}: {str(e)}")
            error_count += 1

    if success_count > 0:
        flash(f'Successfully deactivated {success_count} user(s)', 'success')

    if error_count > 0:
        flash(f'Failed to deactivate {error_count} user(s)', 'error')

    return redirect(url_for('user_admin'))

@app.route('/bulk_delete_users', methods=['POST'])
@auth.login_required
@auth.admin_required
def bulk_delete_users():
    """Delete multiple users"""
    # Check if user is admin
    current_user = auth.get_current_user()
    if not current_user.get('is_admin'):
        flash('You do not have permission to perform this action', 'error')
        return redirect(url_for('user_admin'))

    user_ids = request.form.getlist('user_ids')

    if not user_ids:
        flash('No users selected', 'error')
        return redirect(url_for('user_admin'))

    # Delete each user
    success_count = 0
    error_count = 0

    for user_id in user_ids:
        try:
            # Get user
            user = db.get_user_by_id(user_id)
            if not user:
                error_count += 1
                continue

            # Skip if user is current user
            if str(user_id) == str(current_user.get('id')):
                flash('You cannot delete your own account', 'warning')
                continue

            # Delete user
            db.delete_user(user_id)

            # Log the user deletion action
            db.log_user_action(
                user_id=current_user['id'],
                username=current_user['username'],
                action_type='delete',
                resource_type='user',
                resource_id=user_id,
                resource_name=user['username'],
                details=f'Admin bulk deleted user {user["username"]} with email {user["email"]}',
                ip_address=request.remote_addr
            )

            success_count += 1
        except Exception as e:
            logger.error(f"Error deleting user {user_id}: {str(e)}")
            error_count += 1

    if success_count > 0:
        flash(f'Successfully deleted {success_count} user(s)', 'success')

    if error_count > 0:
        flash(f'Failed to delete {error_count} user(s)', 'error')

    return redirect(url_for('user_admin'))

@app.route('/user_admin/add', methods=['POST'])
@auth.login_required
@auth.admin_required
def user_admin_add():
    """Add a new user"""
    username = request.form.get('username')
    email = request.form.get('email')
    password = request.form.get('password')
    confirm_password = request.form.get('confirm_password')
    is_admin = request.form.get('is_admin') == '1'

    # Validate input
    if not username or not email or not password or not confirm_password:
        flash('Please fill in all fields', 'error')
        return redirect(url_for('user_admin'))

    if password != confirm_password:
        flash('Passwords do not match', 'error')
        return redirect(url_for('user_admin'))

    # Check if username or email already exists
    if db.get_user_by_username(username):
        flash('Username already exists', 'error')
        return redirect(url_for('user_admin'))

    if db.get_user_by_email(email):
        flash('Email already exists', 'error')
        return redirect(url_for('user_admin'))

    # Hash password
    password_hash, salt = auth.hash_password(password)
    combined_hash = f"{password_hash}:{salt}"

    # Create user
    user_id = db.create_user(username, email, combined_hash, is_admin=is_admin)
    if not user_id:
        flash('Error creating user', 'error')
        return redirect(url_for('user_admin'))

    # Get current admin user
    current_user = auth.get_current_user()

    # Log the user creation action
    db.log_user_action(
        user_id=current_user['id'],
        username=current_user['username'],
        action_type='create',
        resource_type='user',
        resource_id=user_id,
        resource_name=username,
        details=f'Admin created user with email {email}, admin privileges: {is_admin}',
        ip_address=request.remote_addr
    )

    flash(f'User {username} created successfully', 'success')
    return redirect(url_for('user_admin'))

@app.route('/user_admin/edit', methods=['POST'])
@auth.login_required
@auth.admin_required
def user_admin_edit():
    """Edit a user"""
    user_id = request.form.get('user_id')
    username = request.form.get('username')
    email = request.form.get('email')
    is_admin = request.form.get('is_admin') == '1'
    is_active = request.form.get('is_active') == '1'

    # Validate input
    if not user_id or not username or not email:
        flash('Please fill in all fields', 'error')
        return redirect(url_for('user_admin'))

    # Get the user
    user = db.get_user_by_id(user_id)
    if not user:
        flash('User not found', 'error')
        return redirect(url_for('user_admin'))

    # Check if username or email already exists (if changed)
    if username != user['username'] and db.get_user_by_username(username):
        flash('Username already exists', 'error')
        return redirect(url_for('user_admin'))

    if email != user['email'] and db.get_user_by_email(email):
        flash('Email already exists', 'error')
        return redirect(url_for('user_admin'))

    # Update user
    success = db.update_user(
        user_id=user_id,
        username=username,
        email=email,
        is_admin=is_admin,
        is_active=is_active
    )

    if not success:
        flash('Error updating user', 'error')
        return redirect(url_for('user_admin'))

    # Get current admin user
    current_user = auth.get_current_user()

    # Log the user update action
    changes = []
    if username != user['username']:
        changes.append(f"username from {user['username']} to {username}")
    if email != user['email']:
        changes.append(f"email from {user['email']} to {email}")
    if is_admin != user['is_admin']:
        changes.append(f"admin status from {user['is_admin']} to {is_admin}")
    if is_active != user['is_active']:
        changes.append(f"active status from {user['is_active']} to {is_active}")

    change_details = ", ".join(changes) if changes else "no changes"

    db.log_user_action(
        user_id=current_user['id'],
        username=current_user['username'],
        action_type='update',
        resource_type='user',
        resource_id=user_id,
        resource_name=username,
        details=f'Admin updated user: {change_details}',
        ip_address=request.remote_addr
    )

    flash(f'User {username} updated successfully', 'success')
    return redirect(url_for('user_admin'))

@app.route('/user_admin/reset_password', methods=['POST'])
@auth.login_required
@auth.admin_required
def user_admin_reset_password():
    """Reset a user's password"""
    user_id = request.form.get('user_id')
    new_password = request.form.get('new_password')
    confirm_new_password = request.form.get('confirm_new_password')

    # Validate input
    if not user_id or not new_password or not confirm_new_password:
        flash('Please fill in all fields', 'error')
        return redirect(url_for('user_admin'))

    if new_password != confirm_new_password:
        flash('Passwords do not match', 'error')
        return redirect(url_for('user_admin'))

    # Get the user
    user = db.get_user_by_id(user_id)
    if not user:
        flash('User not found', 'error')
        return redirect(url_for('user_admin'))

    # Hash password
    password_hash, salt = auth.hash_password(new_password)
    combined_hash = f"{password_hash}:{salt}"

    # Update user
    success = db.update_user(
        user_id=user_id,
        password_hash=combined_hash
    )

    if not success:
        flash('Error resetting password', 'error')
        return redirect(url_for('user_admin'))

    # Invalidate all sessions for this user
    db.delete_user_sessions(user_id)

    # Get current admin user
    current_user = auth.get_current_user()

    # Log the password reset action
    db.log_user_action(
        user_id=current_user['id'],
        username=current_user['username'],
        action_type='update',
        resource_type='user',
        resource_id=user_id,
        resource_name=user["username"],
        details=f'Admin reset password for user {user["username"]}',
        ip_address=request.remote_addr
    )

    flash(f'Password for {user["username"]} reset successfully', 'success')
    return redirect(url_for('user_admin'))

@app.route('/user_admin/delete', methods=['POST'])
@auth.login_required
@auth.admin_required
def user_admin_delete():
    """Delete a user"""
    user_id = request.form.get('user_id')

    # Validate input
    if not user_id:
        flash('Invalid request', 'error')
        return redirect(url_for('user_admin'))

    # Get the user
    user = db.get_user_by_id(user_id)
    if not user:
        flash('User not found', 'error')
        return redirect(url_for('user_admin'))

    # Check if user is trying to delete themselves
    current_user = auth.get_current_user()
    if str(current_user['id']) == str(user_id):
        flash('You cannot delete your own account', 'error')
        return redirect(url_for('user_admin'))

    # Delete user
    success = db.delete_user(user_id)
    if not success:
        flash('Error deleting user', 'error')
        return redirect(url_for('user_admin'))

    # Log the user deletion action
    db.log_user_action(
        user_id=current_user['id'],
        username=current_user['username'],
        action_type='delete',
        resource_type='user',
        resource_id=user_id,
        resource_name=user["username"],
        details=f'Admin deleted user {user["username"]} with email {user["email"]}',
        ip_address=request.remote_addr
    )

    flash(f'User {user["username"]} deleted successfully', 'success')
    return redirect(url_for('user_admin'))

# API Routes for User Organization Management
@app.route('/api/users/<int:user_id>/organizations')
@auth.login_required
def api_get_user_organizations(user_id):
    """API endpoint to get a user's organizations"""

    # Check if user has permission to view this user's organizations
    current_user = auth.get_current_user()

    # System admins can view any user's organizations
    has_access = current_user['is_admin']

    # Users can view their own organizations
    if not has_access and current_user['id'] == user_id:
        has_access = True

    if not has_access:
        return jsonify({'success': False, 'message': 'You do not have permission to view this user\'s organizations'}), 403
    # Get the user
    user = db.get_user_by_id(user_id)
    if not user:
        return jsonify({'success': False, 'message': 'User not found'}), 404

    # Get user's organizations
    organizations = db.get_user_organizations(user_id)

    return jsonify({
        'success': True,
        'organizations': organizations
    })

@app.route('/api/users/add_to_organization', methods=['POST'])
@auth.login_required
def api_add_user_to_organization():
    """API endpoint to add a user to an organization"""
    data = request.json
    user_id = data.get('user_id')
    org_id = data.get('org_id')
    role = data.get('role', 'member')

    # Check if user has permission to add users to this organization
    current_user = auth.get_current_user()
    has_access = current_user['is_admin']

    if not has_access and org_id:
        # Check if user is an admin of this organization
        for org in current_user['organizations']:
            if org['id'] == int(org_id) and org['role'] == 'admin':
                has_access = True
                break

    if not has_access:
        return jsonify({'success': False, 'message': 'You do not have permission to add users to this organization'}), 403

    # Validate input
    if not user_id or not org_id:
        return jsonify({'success': False, 'message': 'Missing required parameters'}), 400

    # Check if user exists
    user = db.get_user_by_id(user_id)
    if not user:
        return jsonify({'success': False, 'message': 'User not found'}), 404

    # Check if organization exists
    org = db.get_organization(org_id)
    if not org:
        return jsonify({'success': False, 'message': 'Organization not found'}), 404

    # Check if user is already in organization
    if db.is_user_in_organization(user_id, org_id):
        return jsonify({'success': False, 'message': 'User is already a member of this organization'}), 400

    # Add user to organization
    result = db.add_user_to_organization(user_id, org_id, role)
    if not result:
        return jsonify({'success': False, 'message': 'Error adding user to organization'}), 500

    return jsonify({
        'success': True,
        'message': f'User added to {org["name"]} as {role}'
    })

@app.route('/api/users/update_organization_role', methods=['POST'])
@auth.login_required
def api_update_user_organization_role():
    """API endpoint to update a user's role in an organization"""

    # Check if user has permission to update roles in this organization
    data = request.json
    org_id = data.get('org_id')

    current_user = auth.get_current_user()
    has_access = current_user['is_admin']

    if not has_access and org_id:
        # Check if user is an admin of this organization
        for org in current_user['organizations']:
            if org['id'] == int(org_id) and org['role'] == 'admin':
                has_access = True
                break

    if not has_access:
        return jsonify({'success': False, 'message': 'You do not have permission to update roles in this organization'}), 403

    user_id = data.get('user_id')
    # org_id is already retrieved above
    role = data.get('role')

    # Validate input
    if not user_id or not org_id or not role:
        return jsonify({'success': False, 'message': 'Missing required parameters'}), 400

    # Check if user exists
    user = db.get_user_by_id(user_id)
    if not user:
        return jsonify({'success': False, 'message': 'User not found'}), 404

    # Check if organization exists
    org = db.get_organization(org_id)
    if not org:
        return jsonify({'success': False, 'message': 'Organization not found'}), 404

    # Check if user is in organization
    if not db.is_user_in_organization(user_id, org_id):
        return jsonify({'success': False, 'message': 'User is not a member of this organization'}), 400

    # Update user's role
    success = db.update_user_organization_role(user_id, org_id, role)
    if not success:
        return jsonify({'success': False, 'message': 'Error updating user role'}), 500

    return jsonify({
        'success': True,
        'message': f'User role updated to {role} in {org["name"]}'
    })

@app.route('/api/users/remove_from_organization', methods=['POST'])
@auth.login_required
def api_remove_user_from_organization():
    """API endpoint to remove a user from an organization"""

    # Check if user has permission to remove users from this organization
    data = request.json
    org_id = data.get('org_id')

    current_user = auth.get_current_user()
    has_access = current_user['is_admin']

    if not has_access and org_id:
        # Check if user is an admin of this organization
        for org in current_user['organizations']:
            if org['id'] == int(org_id) and org['role'] == 'admin':
                has_access = True
                break

    if not has_access:
        return jsonify({'success': False, 'message': 'You do not have permission to remove users from this organization'}), 403

    user_id = data.get('user_id')
    # org_id is already retrieved above

    # Validate input
    if not user_id or not org_id:
        return jsonify({'success': False, 'message': 'Missing required parameters'}), 400

    # Check if user exists
    user = db.get_user_by_id(user_id)
    if not user:
        return jsonify({'success': False, 'message': 'User not found'}), 404

    # Check if organization exists
    org = db.get_organization(org_id)
    if not org:
        return jsonify({'success': False, 'message': 'Organization not found'}), 404

    # Check if user is in organization
    if not db.is_user_in_organization(user_id, org_id):
        return jsonify({'success': False, 'message': 'User is not a member of this organization'}), 400

    # Remove user from organization
    success = db.remove_user_from_organization(user_id, org_id)
    if not success:
        return jsonify({'success': False, 'message': 'Error removing user from organization'}), 500

    return jsonify({
        'success': True,
        'message': f'User removed from {org["name"]}'
    })

@app.route('/api/organizations/<int:org_id>/domains', methods=['GET'])
@auth.login_required
def api_get_organization_domains(org_id):
    """API endpoint to get domains for an organization"""
    try:
        # Get current user
        current_user = auth.get_current_user()

        # Check if user has access to this organization
        has_access = current_user['is_admin']
        if not has_access:
            for org in current_user['organizations']:
                if org['id'] == org_id:
                    has_access = True
                    break

        if not has_access:
            return jsonify({'success': False, 'message': 'You do not have permission to view domains for this organization'}), 403

        # Get domains for the organization
        domains = db.get_domains_by_organization(org_id)

        # Format the response
        formatted_domains = []
        for domain in domains:
            formatted_domains.append({
                'id': domain['id'],
                'name': domain['name'],
                'ssl_monitored': domain['ssl_monitored'],
                'expiry_monitored': domain['expiry_monitored'],
                'ping_monitored': domain['ping_monitored']
            })

        return jsonify({
            'success': True,
            'domains': formatted_domains
        })
    except Exception as e:
        logger.error(f"Error getting domains for organization {org_id}: {str(e)}")
        return jsonify({'success': False, 'message': f'Server error: {str(e)}'}), 500

# Background task for periodic ping checks - disabled in favor of manual refresh
def run_periodic_ping_checks():
    """This function is now disabled as auto background checks have been removed"""
    logger.info("Periodic ping checks are disabled")

    # Just sleep indefinitely to keep the thread alive but not doing anything
    while True:
        time.sleep(3600)  # Sleep for an hour

# Function to add test ping data for a domain
def add_test_ping_data(domain_name, num_entries=24):
    """Add test ping data for a domain to populate the response time chart"""
    logger.info(f"Adding {num_entries} test ping entries for {domain_name}")

    # Get the domain
    domain = db.get_domain_by_name(domain_name)
    if not domain:
        logger.error(f"Domain {domain_name} not found!")
        return False

    # Generate test data
    success_count = 0

    for i in range(num_entries):
        # Generate a random response time between 10ms and 200ms
        import random
        response_time = random.randint(10, 200)

        # Most entries should be 'up', but add some 'down' entries randomly
        status = 'up' if random.random() > 0.1 else 'down'

        # Use the timestamp for the database record
        # The record_ping_status function will create the database entry with this timestamp

        # Record the ping status
        success = db.record_ping_status(domain_name, status, response_time)
        if success:
            success_count += 1

    logger.info(f"Successfully added {success_count} ping entries for {domain_name}")
    return True

# Start the background task in a separate thread
def start_background_tasks():
    """Start all background tasks in separate threads"""
    # Start the ping check thread (currently disabled)
    ping_thread = threading.Thread(target=run_periodic_ping_checks, daemon=True)
    ping_thread.start()

    # Start the notification checker thread
    def notification_checker():
        """Background thread to periodically check for and send notifications"""
        # Wait 60 seconds after startup before first check
        time.sleep(60)

        # Track when the last daily summary was sent
        last_summary_date = None

        while True:
            try:
                # Check for pending notifications
                check_and_send_pending_notifications()

                # Check if we need to send a daily summary
                current_datetime = datetime.now()
                current_date = current_datetime.date()
                current_hour = current_datetime.hour

                # Send the summary at 8:00 AM (between 8:00 and 8:59)
                summary_hour = 8

                # Only send if it's a new day and we're in the right hour
                if (last_summary_date is None or current_date > last_summary_date) and current_hour == summary_hour:
                    try:
                        logger.info(f"Running daily summary check at {current_datetime.strftime('%Y-%m-%d %H:%M:%S')}...")
                        success, message = check_all_domains_and_send_summary()
                        if success:
                            last_summary_date = current_date
                            logger.info(f"Daily summary check completed: {message}")
                        else:
                            logger.error(f"Daily summary check failed: {message}")
                    except Exception as e:
                        logger.error(f"Error in daily summary check: {str(e)}", exc_info=True)

                # Sleep for 1 hour before checking again
                time.sleep(3600)  # 3600 seconds = 1 hour
            except Exception as e:
                logger.error(f"Error in notification checker thread: {str(e)}", exc_info=True)
                # Sleep for 5 minutes before trying again after an error
                time.sleep(300)

    notification_thread = threading.Thread(target=notification_checker, daemon=True)
    notification_thread.start()

    logger.info("Background tasks started")

if __name__ == '__main__':
    # Create database tables if they don't exist
    db.create_tables()

    # Check if we need to create a default admin user
    if not db.get_users():
        # Create default admin user
        default_username = os.getenv('DEFAULT_ADMIN_USERNAME', 'admin')
        default_email = os.getenv('DEFAULT_ADMIN_EMAIL', 'admin@example.com')
        default_password = os.getenv('DEFAULT_ADMIN_PASSWORD', 'admin')

        db.create_user(default_username, default_email, default_password, is_admin=True)
        logger.info(f"Created default admin user: {default_username}")

    # Start background tasks
    start_background_tasks()

    # Start the application
    port = int(os.getenv('PORT', 5000))
    host = os.getenv('HOST', '0.0.0.0')

    if os.getenv('FLASK_ENV') == 'production':
        # Production settings - never use debug mode
        try:
            from waitress import serve
            logger.info(f"Starting production server with Waitress on {host}:{port}")
            serve(app, host=host, port=port)
        except ImportError:
<<<<<<< HEAD
            app.run(host='0.0.0.0', port=5000)
    else:
        # Development settings
        app.run(host='127.0.0.1', port=5000)
=======
            logger.info(f"Waitress not installed, using Flask production server on {host}:{port}")
            app.run(debug=False, host=host, port=port)
    else:
        # Development settings - only use debug mode in a controlled local environment
        # Debug mode should NEVER be enabled on a publicly accessible server
        debug_mode = os.getenv('FLASK_DEBUG', 'false').lower() == 'true'

        if debug_mode:
            logger.warning("Running with debug=True. This should NEVER be used in production environments!")
            app.run(debug=True, host=host, port=port)
        else:
            logger.info(f"Starting development server without debug mode on {host}:{port}")
            app.run(debug=False, host=host, port=port)
>>>>>>> 0f0823a5
<|MERGE_RESOLUTION|>--- conflicted
+++ resolved
@@ -10291,14 +10291,14 @@
             logger.info(f"Starting production server with Waitress on {host}:{port}")
             serve(app, host=host, port=port)
         except ImportError:
-<<<<<<< HEAD
+
             app.run(host='0.0.0.0', port=5000)
     else:
         # Development settings
         app.run(host='127.0.0.1', port=5000)
-=======
+
             logger.info(f"Waitress not installed, using Flask production server on {host}:{port}")
-            app.run(debug=False, host=host, port=port)
+            app.run(host='0.0.0.0', port=5000)
     else:
         # Development settings - only use debug mode in a controlled local environment
         # Debug mode should NEVER be enabled on a publicly accessible server
@@ -10306,8 +10306,7 @@
 
         if debug_mode:
             logger.warning("Running with debug=True. This should NEVER be used in production environments!")
-            app.run(debug=True, host=host, port=port)
+            app.run(host='127.0.0.1', port=5000)
         else:
             logger.info(f"Starting development server without debug mode on {host}:{port}")
             app.run(debug=False, host=host, port=port)
->>>>>>> 0f0823a5
